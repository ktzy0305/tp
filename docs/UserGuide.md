---
layout: page
title: User Guide
---

**EventWise** provides a platform that allows all event-specific contacts, including management, attendees, vendors, and venue details to be consolidated in one place. It allows event planners to easily track and access their crucial information in a single app, simplifying event coordination and communication for various kinds of events.

* Table of Contents
{:toc}

--------------------------------------------------------------------------------------------------------------------

## Quick start

1. Ensure you have Java `11` or above installed in your Computer.

1. Download the latest `EventWise.jar` from TBA.

1. Copy the file to the folder you want to use as the _home folder_ for EventWise.

1. Open a command terminal, `cd` into the folder you put the jar file in, and use the `java -jar EventWise.jar` command to run the application.<br>
   A GUI similar to the below should appear in a few seconds. Note how the app contains some sample data.<br>
   ![Ui](images/Ui.png)

1. Type the command in the command box and press Enter to execute it. e.g. typing **`help`** and pressing Enter will open the help window.<br>
   Some example commands you can try:

   * `event n/PE Dry Run d/Dry run for CS2103 PE from/04-11-2024 to/05-11-2024`
   * `viewEvent eid/1`

1. Refer to the [Features](#features) below for details of each command.

--------------------------------------------------------------------------------------------------------------------
## User Interface Components
This section defines and explains the components used in EventWise's UI. 
![EventWise UI Components](images/UiComponents.png)
### 1. Main List
The Main List serves as the primary view to display a range of data types within the application which includes events, persons, vendors and venues. It provides users with an organized view of various items and facilitates interaction with the displayed content.

### 2. Event Details
The Event Details component provides users with in-depth information about a specific event or item from the Main List

#### 2a. Person List

#### 2b. Vendor List

### 3. Command Result

### 4. Command Input

--------------------------------------------------------------------------------------------------------------------

## Features

<div markdown="block" class="alert alert-info">

**:information_source: Notes about the command format:**<br>

* Words in `UPPER_CASE` are the parameters to be supplied by the user.<br>
  e.g. in `add n/NAME`, `NAME` is a parameter which can be used as `add n/John Doe`.

* Items in square brackets are optional.<br>
  e.g `n/NAME [t/TAG]` can be used as `n/John Doe t/friend` or as `n/John Doe`.

* Items with `…`​ after them can be used multiple times including zero times.<br>
  e.g. `[t/TAG]…​` can be used as ` ` (i.e. 0 times), `t/friend`, `t/friend t/family` etc.

* Parameters can be in any order.<br>
  e.g. if the command specifies `n/NAME p/PHONE_NUMBER`, `p/PHONE_NUMBER n/NAME` is also acceptable.

* Extraneous parameters for commands that do not take in parameters (such as `help`, `list`, `exit` and `clear`) will be ignored.<br>
  e.g. if the command specifies `help 123`, it will be interpreted as `help`.

* If you are using a PDF version of this document, be careful when copying and pasting commands that span multiple lines as space characters surrounding line-breaks may be omitted when copied over to the application.
</div>

## Guest Features

### Adding a person: `add`

Adds a person to EventWise.

Format: `add n/NAME p/PHONE_NUMBER e/EMAIL a/ADDRESS [t/TAG]…​`

<div markdown="span" class="alert alert-primary">:bulb: **Tip:**
A person can have any number of tags (including 0)
</div>

Examples:
* `add n/John Doe p/98765432 e/johnd@example.com a/John street, block 123, #01-01`
* `add n/Betsy Crowe t/friend e/betsycrowe@example.com a/Newgate Prison p/1234567 t/criminal`

### Listing all persons : `list`

Shows a list of all persons in EventWise.

Format: `list`

### Editing a person : `edit`

Edits an existing person in EventWise.

Format: `edit INDEX [n/NAME] [p/PHONE] [e/EMAIL] [a/ADDRESS] [t/TAG]…​`

* Edits the person at the specified `INDEX`. The index refers to the index number shown in the displayed person list. The index **must be a positive integer** 1, 2, 3, …​
* At least one of the optional fields must be provided.
* Existing values will be updated to the input values.
* When editing tags, the existing tags of the person will be removed i.e adding of tags is not cumulative.
* You can remove all the person’s tags by typing `t/` without
  specifying any tags after it.

Examples:
*  `edit 1 p/91234567 e/johndoe@example.com` Edits the phone number and email address of the 1st person to be `91234567` and `johndoe@example.com` respectively.
*  `edit 2 n/Betsy Crower t/` Edits the name of the 2nd person to be `Betsy Crower` and clears all existing tags.

### Locating persons by name: `find`

Finds persons whose names contain any of the given keywords.

Format: `find KEYWORD [MORE_KEYWORDS]`

* The search is case-insensitive. e.g `hans` will match `Hans`
* The order of the keywords does not matter. e.g. `Hans Bo` will match `Bo Hans`
* Only the name is searched.
* Only full words will be matched e.g. `Han` will not match `Hans`
* Persons matching at least one keyword will be returned (i.e. `OR` search).
  e.g. `Hans Bo` will return `Hans Gruber`, `Bo Yang`

Examples:
* `find John` returns `john` and `John Doe`
* `find alex david` returns `Alex Yeoh`, `David Li`<br>
  ![result for 'find alex david'](images/findAlexDavidResult.png)

### Deleting a person : `delete`

Deletes the specified person from the persons list in EventWise.

Format: `delete INDEX`

* Deletes the person at the specified `INDEX`.
* The index refers to the index number shown in the displayed person list.
* The index **must be a positive integer** 1, 2, 3, …​

Examples:
* `list` followed by `delete 2` deletes the 2nd person in EventWise.
* `find Betsy` followed by `delete 1` deletes the 1st person in the results of the `find` command.

## Event Features

### Create Event: `event`

This feature creates a new event object with the event name, description from date, to date and note and is stored into the event list.

Format: `event n/NAME d/DESC from/DT to/DT [no/NOTE]`

Examples:
* `event n/FSC 2023 d/Freshman Social Camp 2023 from/10-12-2023 to/11-12-2023`
* `event n/FOC 2023 d/Freshman Orientation Camp 2023 from/04-12-2023 to/05-12-2023`

**Expected Command Result**
```
Event 1: FSC 2023 has been successfully added.
```
```
Event 2: FOC 2023 has been successfully added.
```

**Invalid Command Results**
```
Create Event Failed: Event name cannot be empty.
```
```
Create Event Failed: Event description cannot be empty.
```
```
Create Event Failed: Event from date has to be in DD-MM-YYYY format.
```
```
Create Event Failed: Event to date has after from date.
```

### Add Event Details: `addEventDetails`

Adds event details such as venue, guests and vendors to a specified event.

Format: `addEventDetails eid/EVENT_ID [pid/INDEX] [vne/VENUE_ID] [vdr/VENDOR_ID]`

**What each optional field does for a specified event**
* `[pid/INDEX]`: Adds the person at the specified `INDEX` as a guest of the event.
* `[vne/VENUE_ID]`: Sets the venue at the specified `VENUE_ID` as the venue of the event.
* `[vdr/VENDOR_ID]`: Adds the vendor at the specified `VENDOR_ID` as part of the event. (coming in v1.3)

**Command Behavior**

* Adds details such as venue, guests and vendors for the event at the specified `EVENT_ID`.
* The index refers to the index number shown in the displayed person list.
* The index **must be a positive integer** 1, 2, 3, …​
* At least one of the optional fields must be provided.
* The optional fields `[pid/INDEX]` and `[vdr/VENDOR_ID]` can be repeated more than once to add multiple people or vendors.

Examples:
<<<<<<< HEAD
* `viewEvent eid/3` followed by `addEventDetails eid/3 pid/2` adds the 2nd person in the address book to 3rd event in the event list
* `viewEvent eid/3` followed by `addEventDetails eid/3 pid/3 vne/2` adds the 3rd person in the address book and sets the 2nd venue in the venue list to 3rd event in the event list
=======
* `viewEvent 3` followed by `addEventDetails 3 person/2` adds the 2nd person in the person list to 3rd event in the event list
* `viewEvent 3` followed by `addEventDetails 3 person/3 venue/2` adds the 3rd person in the person list and sets the 2nd venue in the venue list to 3rd event in the event list
>>>>>>> 7e4a5316

**Expected Command Result**
```
Person 2: Bernice Yu has been successfully added to Event 3: FOC
```
```
Person 3: Charlotte Oliverio has been successfully added to Event 3: FOC
Venue 2: MPSH1 has beeen successfully set as the venue for Event 3: FOC
```

**Invalid Command Results**
```
Add Event Details Failed: Invalid Event ID.
```
```
Add Event Details Failed: Event ID does not exist.
```
```
Add Event Details Failed: Person does not exist.
```
```
Add Event Details Failed: Venue does not exist.
```
```
Add Event Details Failed: Vendor does not exist.
```

### View a list of Events: `viewEvents`

View all the events in a list.

**Expected Command Result**
![Ui](images/ViewEventsUI.png)

### View Event Details: `viewEvent`

View details for a specified event.

Format: `viewEvent eid/EVENT_ID`

**Event details to be displayed**
- Event Name
- Description
- Date / Time
- Venue Name
- Guest List
- Vendor List

* Displays the details for the event at the specified `EVENT_ID` from the event list.
* The Event ID refers to the index number shown in the displayed event list.
* The Event ID **must be a positive integer** 1, 2, 3, …​

Examples:
* `viewEvents` followed by `viewEvent 3` shows the details of the 3rd event in the event list.

**Expected Command Result**
![Expected Result UI](images/view-event/result.png)

**Invalid Command Results**

Non Integer Index
![Ui](images/view-event/non_integer_index.png)

Invalid Index
![](images/view-event/invalid_index.png)

### Edit Event: `editEvent`

This feature allows users to edit event details.

Format: `editEvent eid/ID [n/NAME] [d/DESC] [from/DT] [to/DT]`

**Command Behavior**
* At least one of the optional fields must be provided.

Examples:
* `editEvent eid/1 n/FSC 2024`
* `editEvent eid/1 d/Freshman Orientation Camp 2024`

**Expected Command Result**
```
Event 1: FSC 2023 - Name changed to FSC 2024.
```
```
Event 1: FSC 2024 - Description changed to Freshman Orientation Camp 2024.
```

**Invalid Command Results**
```
Edit Event Failed: Event ID does not exist.
```
```
Edit Event Failed: No parameters provided.
```

### Delete Event : `deleteEvent`

Deletes the specified event.

Format: `deleteEvent eid/EVENT_ID`

* Deletes the event at the specified `EVENT_ID` from the event list.
* The Event ID refers to the index number shown in the displayed event list.
* The Event ID **must be a positive integer** 1, 2, 3, …​

Examples:
* `viewEvents` followed by `deleteEvent eid/2` deletes the 2nd event in the event list.

**Expected Command Result**
```
Event 2: FOC, Freshman Orientation Camp has been successfully deleted
```

**Invalid Command Results**
```
Delete Event Failed: Invalid Event ID.
```
Delete Event Failed: Event ID does not exist.

### RSVP : `rsvp`

Update RSVP status of a person for a specific event.

Format: `rsvp eid/EVENT_ID pid/PERSON_ID s/STATUS`

* Set the RSVP status of the specified `EVENT_ID` and `PERSON_ID` to the new RSVP status.
* The Event ID refers to the index number shown in the displayed event list.
* The Person ID refers to the index number shown in the displayed person list.

Examples:
* `rsvp eid/1 pid/1 s/CC`
* `rsvp eid/2 pid/2 s/CCC`

**Expected Command Result**
```
RSVP status has been updated: FSC 2023, John Doe, Confirm Coming
```

**Invalid Command Results**
```
Event or Person does not exist!
```
```
Value of RSVP Status can only be CC, CCC or TBC.
```
```
John Doe 2 has not been added to FSC 2023!
```

### Find Event: `findEvent`

Finds event whose names contain any of the given keywords.

Format: `findEvent KEYWORD [MORE_KEYWORDS]`

* The search is case-insensitive. e.g `caReer` will match `Career`
* The order of the keywords does not matter. e.g. `Sports Day` will match `Day Sports`
* Only the event name is searched.
* Only full words will be matched e.g. `Sport` will not match `Sports`
* Events matching at least one keyword will be returned (i.e. `OR` search).
  e.g. `Fair Day` will return `Career Fair`, `Sports Day`

Examples:
* `findEvent Fair` returns `Career Fair` and `Student Life Fair`
* `findEvent supernova lifeHack` returns `Supernova`, `LifeHack`<br>

![result for 'findEvent Supernova LifeHack'](images/find-event/result.png)

### Remove Person From Event: `removePerson`

Removes a person from a specified event

Format: `removePerson eid/EVENT_ID pid/PERSON_INDEX`
- The Event ID refers to the index number displayed in Main List
  - To view all events, type the `viewEvents` command.
- The Person ID refers to the index number displayed in the Persons List inside the event details
  - Note: 

### Remove Vendor From Event: `removeVendor`


## Venue Features

### Create Venue: `venue`

This feature creates a new venue object with the venue name, address, capacity, and is stored into the venue list.

Format: `venue n/NAME a/ADDRESS c/CAPACITY`

Examples:
* `venue n/LT 27 a/Lower Kent Ridge Road c/400`

**Expected Command Result**
```
Venue 1: LT27, Lower Kent Ridge Road, Capacity: 400 has been successfully added.
```

**Invalid Command Results**
```
Create Venue Failed: Venue name cannot be empty.
```
```
Create Venue Failed: Venue address cannot be empty.
```
```
Create Venue Failed: Venue capacity cannot be empty.
```
```
Create Venue Failed: Invalid capacity value.
```

<<<<<<< HEAD
### Edit Venue: `editVenue`

This feature allows users to edit venue details.

Format: `editVenue vne/VENUE_ID [n/NAME] [a/ADDRESS] [c/CAPACITY]`

**Command Behavior**
* At least one of the optional fields must be provided.

Examples:
* `editVenue vne/1 n/MPSH 2`
* `editEvent vne/1 c/300`

**Expected Command Result**
```
Venue 1: MPSH - Name changed to MPSH 2.
```
```
Venue 1: MPSH 2 - Capacity changed to 300.
```

**Invalid Command Results**
```
Edit Venue Failed: Venue ID does not exist.
```
```
Edit Venue Failed: No parameters provided.
```

### Delete Venue : `deleteVenue`

Deletes the specified venue.

Format: `deleteVenue vne/VENUE_ID`

**Command Behavior**
* Deletes the venue at the specified `VENUE_ID` from the venue list.
* The Venue ID refers to the index number shown in the displayed venue list.
* The Venue ID **must be a positive integer** 1, 2, 3, …​

Examples:
* `viewVenues` followed by `deleteVenue vne/2` deletes the 2nd venue in the venue list.

**Expected Command Result**
```
Venue 2: MPSH has been successfully deleted
```

**Invalid Command Results**
```
Delete Venue Failed: Invalid Venue ID.
```
Delete Venue Failed: Venue ID does not exist.

### View a list of Venues: `viewVenues`

View all the venues in a list.

**Expected Command Result**
![Ui](images/ViewVenuesUI.png)

## Vendor Features

### Create Vendor: `vendor`

This feature creates a new vendor object with the vendor name, phone number, email, and is stored into the vendor list.

Format: `vendor n/NAME p/PHONE e/EMAIL`

Examples:
* `vendor n/Catering p/64646262 e/catering@gmail.com`

**Expected Command Result**
```
Venue 1: Catering, 64646262, catering@gmail.com has been successfully added.
```

**Invalid Command Results**
```
Create Vendor Failed: Vendor name cannot be empty.
```
```
Create Vendor Failed: Vendor phone number cannot be empty.
```
```
Create Vendor Failed: Vendor email cannot be empty.
```
```
Create Venue Failed: Invalid phone number.
```
```
Create Venue Failed: Invalid email.
```

### Edit Vendor: `editVendor`

This feature allows users to edit vendor details.

Format: `editVendor vdr/VENDOR_ID [n/NAME] [p/PHONE] [e/EMAIL]`

**Command Behavior**
* At least one of the optional fields must be provided.

Examples:
* `editVendor vdr/1 n/Good Food Catering`
* `editVendor vdr/1 e/gfcatering@gmail.com`

**Expected Command Result**
```
Vendor 1: Catering - Name changed to Good Food Catering.
```
```
Vendor 1: Good Food Catering - Email changed to gfcatering@gmail.com.
```

**Invalid Command Results**
```
Edit Vendor Failed: Vendor ID does not exist.
```
```
Edit Vendor Failed: No parameters provided.
```

### Delete Vendor : `deleteVendor`

Deletes the specified vendor.

Format: `deleteVendor vdr/VENDOR_ID`

**Command Behavior**
* Deletes the vendor at the specified `VENDOR_ID` from the vendor list.
* The Vendor ID refers to the index number shown in the displayed vendor list.
* The Vendor ID **must be a positive integer** 1, 2, 3, …​

Examples:
* `viewVendors` followed by `deleteVendor vdr/2` deletes the 2nd vendor in the vendor list.

**Expected Command Result**
```
Vendor 2: Good Food Catering has been successfully deleted
```

**Invalid Command Results**
```
Delete Vendor Failed: Invalid Vendor ID.
```
Delete Vendor Failed: Vendor ID does not exist.

### View a list of Venues: `viewVenues`
=======
### View a list of Venues: `viewVenues` 
>>>>>>> 7e4a5316

View all the venues in a list.

**Expected Command Result**
![Ui](images/ViewVendorsUI.png)

### Edit Venue: `editVenue`

This feature allows users to edit venue details.

Format: `editVenue vne/VENUE_ID [n/NAME] [a/ADDRESS] [c/CAPACITY]`

**Command Behavior**
* At least one of the optional fields must be provided.

Examples:
* `editVenue vne/1 n/MPSH 1`
* `editVenue vne/1 a/5 Sports Drive 2, Singapore 117508`

**Expected Command Result**
```
Edited Venue: MPSH 1; Address: sports drive; Capacity: 200
```
```
Edited Venue: MPSH 1; Address: 5 Sports Drive 2, Singapore 117508; Capacity: 200
```

### Delete Venue : `deleteVenue`

Deletes the specified venue.

Format: `deleteVenue vne/VENUE_ID`

* Deletes the venue at the specified `VENUE_ID` from the venue list.
* Venue ID refers to the index number shown in the displayed venue list using `viewVenues`.
* Venue ID **must be a positive integer** 1, 2, 3, …​

Examples:
* `viewVenues` followed by `deleteVenue vne/2` deletes the 2nd venue in the venue list.

**Expected Command Result**
```
Deleted Venue 1: MPSH 1; Address: 5 Sports Drive 2, Singapore 117508; Capacity: 200
```

**Invalid Command Results**
```
The venue index provided is invalid
```


## Vendor Features

### Create Vendor: `vendor`

This feature creates a new vendor object with the vendor name, phone, email, and is stored into the vendor list.

Format: `vendor n/NAME p/PHONE e/EMAIL`

Examples:
* `vendor n/SUN Catering p/64647788 e/catering@sun.com`

**Expected Command Result**
```
New vendor added: SUN Catering; Phone: 64647788; Email: catering@sun.com
```

**Invalid Command Results**
```

```


### View a list of Vendors: `viewVendors`

View all the vendors in a list.

**Expected Command Result**

**Invalid Command Results**
```

```


### Edit Vendor: `editVendor`

This feature allows users to edit vendor details.

Format: `editVendor vdr/VENDOR_ID [n/NAME] [p/PHONE] [e/EMAIL]`

**Command Behavior**
* At least one of the optional fields must be provided.

Examples:
* `editVendor vdr/1 n/SUN Shuttle`
* `editVendor vdr/1 e/shuttle@sun.com`

**Expected Command Result**
```
Edited Vendor: SUN Shuttle; Phone: 80008000; Email: vendor1@gmail.com
```
```
Edited Vendor: SUN Shuttle; Phone: 80008000; Email: shuttle@sun.com
```

**Invalid Command Results**
```

```

### Delete Vendor : `deleteVendor`

Deletes the specified vendor.

Format: `deleteVendor vdr/VENDOR_ID`

* Deletes the vendor at the specified `VENDOR_ID` from the vendor list.
* Vendor ID refers to the index number shown in the displayed vendor list using `viewVendors`.
* Vendor ID **must be a positive integer** 1, 2, 3, …​

Examples:
* `viewVendors` followed by `deleteVendor vdr/2` deletes the 2nd vendor in the vendor list.

**Expected Command Result**
```
Deleted Vendor: vendor food; Phone: 90909090; Email: hihi@gmail.com
```

**Invalid Command Results**
```

```

## General Features

### Viewing help : `help`

Shows a message explaining how to access the help page.

![help message](images/helpMessage.png)

Format: `help`

### Clearing all entries : `clear`

Clears all entries from EventWise.

Format: `clear`

### Clearing all event entries : `clearEvents`

Clears all event entries from EventWise.

Format: `clearEvents`

### Clearing all guest entries : `clearGuests`

Clears all guest entries from EventWise.

Format: `clearGuests`

### Clearing all venue entries : `clearVenues`

Clears all venues from EventWise.

Format: `clearVenues`

<<<<<<< HEAD
### Clearing all entries : `clearVendors`

Clears all vendors from the address book.

Format: `clearVenues`
=======
### Clearing all vendor entries : `clearVendors`

Clears all vendors from EventWise.

Format: `clearVendors`
>>>>>>> 7e4a5316

### Saving the data

EventWise data are saved in the hard disk automatically after any command that changes the data. There is no need to save manually.

### Editing the data file

EventWise data are saved automatically as a JSON file `[JAR file location]/data/eventwise.json`. Advanced users are welcome to update data directly by editing that data file.

<div markdown="span" class="alert alert-warning">:exclamation: **Caution:**
If your changes to the data file makes its format invalid, AddressBook will discard all data and start with an empty data file at the next run. Hence, it is recommended to take a backup of the file before editing it.
</div>

### Archiving data files `[coming in v2.0]`

_Details coming soon ..._

--------------------------------------------------------------------------------------------------------------------

## FAQ

**Q**: How do I transfer my data to another Computer?<br>
**A**: Install the app in the other computer and overwrite the empty data file it creates with the file that contains the data of your previous AddressBook home folder.

--------------------------------------------------------------------------------------------------------------------

## Known issues

1. **When using multiple screens**, if you move the application to a secondary screen, and later switch to using only the primary screen, the GUI will open off-screen. The remedy is to delete the `preferences.json` file created by the application before running the application again.

--------------------------------------------------------------------------------------------------------------------

## Command summary
### Guest Command summary

Action | Format, Examples
--------|------------------
**Add** | `add n/NAME p/PHONE_NUMBER e/EMAIL` <br> e.g., `add n/James Ho p/22224444 e/jamesho@example.com`
**Delete** | `delete INDEX`<br> e.g., `delete 3`
**Edit** | `edit INDEX [n/NAME] [p/PHONE_NUMBER] [e/EMAIL]`<br> e.g.,`edit 2 n/James Lee e/jameslee@example.com`
**Find** | `find KEYWORD [MORE_KEYWORDS]`<br> e.g., `find James Jake`
**List** | `list`

### Event Command summary

Action | Format, Examples
--------|------------------
**Add Event** | `event n/NAME d/DESC from/DATE to/DATE` <br> e.g., `event n/FSC 2023 d/Freshman Social Camp 2023 from/12-12-2023 to/13-12-2023`
<<<<<<< HEAD
**Add Event Details** | `addEventDetails id/EVENT_ID [person/INDEX] [venue/VENUE_ID] [vendor/VENDOR_ID]` <br> e.g., `addEventDetails 3 person/2`
**Remove Person from Event** | `removePerson eid/EVENT_ID pid/PERSON_INDEX` <br> e.g., `removePerson eid/1 pid/1`
**Delete Event** | `deleteEvent id/EVENT_ID` <br> e.g., `deleteEvent 1`
**Edit Event** | `editEvent id/ID [n/NAME] [d/DESC] [from/DATE] [to/DATE]` <br> e.g., `editEvent id/1 d/Freshman Orientation Camp 2024`
**View All Events** | `ViewEvents`
**View Event** | `viewEvent eid/ID` <br> e.g., `viewEventeid eid/1`
**RSVP** | `rsvp eid/EVENT_ID pid/PERSON_ID s/STATUS` <br> e.g., `rsvp eid/1 pid/1 s/CC`

### Venue Command summary

Action | Format, Examples
--------|------------------
**Create Venue** | `venue n/NAME a/ADDRESS c/CAPACITY` <br> e.g., `venue n/LT 27 a/Lower Kent Ridge Road c/400`
**Edit Venues** | `editVenue vne/VENUE_ID [n/NAME] [a/ADDRESS] [c/CAPACITY]` <br> e.g., `editVenue vne/1 n/MPSH 2`
**Delete Venue** | `deleteVenue vne/VENUE_ID` <br> e.g., `deleteVenue vne/2`
**View Venues** | `viewVenues`

### Vendor Command summary

Action | Format, Examples
--------|------------------
**Create Vendor** | `vendor n/NAME p/PHONE e/EMAIL` <br> e.g., `vendor n/Catering p/64646262 e/catering@gmail.com`
**Edit Vendor** | `editVendor vdr/VENDOR_ID [n/NAME] [p/PHONE] [e/EMAIL]` <br> e.g., `editVendor vdr/1 n/Good Food Catering`
**Delete Vendor** | `deleteVendor vdr/VENDOR_ID` <br> e.g., `deleteVendor vdr/2`
**View Vendor** | `viewVendors`
=======
**Add Event Details** | `addEventDetails eid/EVENT_ID [person/INDEX] [venue/VENUE_ID] [vendor/VENDOR_ID]` <br> e.g., `addEventDetails eid/3 person/2`
**Delete Event** | `deleteEvent eid/EVENT_ID` <br> e.g., `deleteEvent eid/1`
**Edit Event** | `editEvent eid/ID [n/NAME] [d/DESC] [from/DATE] [to/DATE]` <br> e.g., `editEvent eid/1 d/Freshman Orientation Camp 2024`
**View All Events** | `viewEvents`
**View Event** | `viewEvent eid/ID` <br> e.g., `viewEvent eid/1`
**RSVP** | `rsvp eid/EVENT_ID pid/PERSON_ID s/STATUS` <br> e.g., `rsvp eid/1 pid/1 s/CC`

### Vendor Command summary

Action | Format, Examples
--------|------------------
**Add Vendor** | `vendor n/NAME p/PHONE e/EMAIL` <br> e.g., `vendor n/SUN Catering p/64646767 e/catering@sun.com`
**View Vendors** | `viewVendors`
**Edit Vendor** | `editVendor vdr/VENDOR_ID [n/NAME] [p/PHONE] [e/EMAIL]` <br> e.g., `editVendor vdr/1 n/SUN Catering`
**Delete Vendor** | `deleteVendor vdr/VENDOR_ID` <br> e.g., `deleteVendor vdr/1`

### Venue Command summary

Action | Format, Examples
--------|------------------
**Add Venue** | `venue n/NAME a/ADDRESS c/CAPACITY` <br> e.g., `venue n/MPSH 1 a/5 Sports Drive c/300`
**View Venues** | `viewVenues`
**Edit Venue** | `editVenue vne/VENUE_ID [n/NAME] [a/ADDRESS] [c/CAPACITY]` <br> e.g., `editVenue vne/1 n/MPSH 2`
**Delete Venue** | `deleteVenue vne/VENUE_ID` <br> e.g., `deleteVenue vne/1`
>>>>>>> 7e4a5316

### General Command summary

Action | Format, Examples
--------|------------------
**Clear All** | `clear`
**Clear Events** | `clearEvents`
**Clear Guests** | `clearGuests`
**Clear Venues** | `clearVenues`
**Clear Vendors** | `clearVendors`
**Help** | `help`<|MERGE_RESOLUTION|>--- conflicted
+++ resolved
@@ -62,9 +62,6 @@
 * Items in square brackets are optional.<br>
   e.g `n/NAME [t/TAG]` can be used as `n/John Doe t/friend` or as `n/John Doe`.
 
-* Items with `…`​ after them can be used multiple times including zero times.<br>
-  e.g. `[t/TAG]…​` can be used as ` ` (i.e. 0 times), `t/friend`, `t/friend t/family` etc.
-
 * Parameters can be in any order.<br>
   e.g. if the command specifies `n/NAME p/PHONE_NUMBER`, `p/PHONE_NUMBER n/NAME` is also acceptable.
 
@@ -80,15 +77,11 @@
 
 Adds a person to EventWise.
 
-Format: `add n/NAME p/PHONE_NUMBER e/EMAIL a/ADDRESS [t/TAG]…​`
-
-<div markdown="span" class="alert alert-primary">:bulb: **Tip:**
-A person can have any number of tags (including 0)
-</div>
-
-Examples:
-* `add n/John Doe p/98765432 e/johnd@example.com a/John street, block 123, #01-01`
-* `add n/Betsy Crowe t/friend e/betsycrowe@example.com a/Newgate Prison p/1234567 t/criminal`
+Format: `add n/NAME p/PHONE_NUMBER e/EMAIL`
+
+Examples:
+* `add n/John Doe p/98765432 e/johnd@example.com`
+* `add n/Betsy Crowe e/betsycrowe@example.com p/1234567`
 
 ### Listing all persons : `list`
 
@@ -100,18 +93,15 @@
 
 Edits an existing person in EventWise.
 
-Format: `edit INDEX [n/NAME] [p/PHONE] [e/EMAIL] [a/ADDRESS] [t/TAG]…​`
+Format: `edit INDEX [n/NAME] [p/PHONE] [e/EMAIL]`
 
 * Edits the person at the specified `INDEX`. The index refers to the index number shown in the displayed person list. The index **must be a positive integer** 1, 2, 3, …​
 * At least one of the optional fields must be provided.
 * Existing values will be updated to the input values.
-* When editing tags, the existing tags of the person will be removed i.e adding of tags is not cumulative.
-* You can remove all the person’s tags by typing `t/` without
-  specifying any tags after it.
 
 Examples:
 *  `edit 1 p/91234567 e/johndoe@example.com` Edits the phone number and email address of the 1st person to be `91234567` and `johndoe@example.com` respectively.
-*  `edit 2 n/Betsy Crower t/` Edits the name of the 2nd person to be `Betsy Crower` and clears all existing tags.
+*  `edit 2 n/Betsy Crower` Edits the name of the 2nd person to be `Betsy Crower`.
 
 ### Locating persons by name: `find`
 
@@ -154,7 +144,7 @@
 Format: `event n/NAME d/DESC from/DT to/DT [no/NOTE]`
 
 Examples:
-* `event n/FSC 2023 d/Freshman Social Camp 2023 from/10-12-2023 to/11-12-2023`
+* `event n/FSC 2023 d/Freshman Social Camp 2023 from/10-12-2023 to/11-12-2023 no/Food and drinks are provided`
 * `event n/FOC 2023 d/Freshman Orientation Camp 2023 from/04-12-2023 to/05-12-2023`
 
 **Expected Command Result**
@@ -199,13 +189,8 @@
 * The optional fields `[pid/INDEX]` and `[vdr/VENDOR_ID]` can be repeated more than once to add multiple people or vendors.
 
 Examples:
-<<<<<<< HEAD
 * `viewEvent eid/3` followed by `addEventDetails eid/3 pid/2` adds the 2nd person in the address book to 3rd event in the event list
 * `viewEvent eid/3` followed by `addEventDetails eid/3 pid/3 vne/2` adds the 3rd person in the address book and sets the 2nd venue in the venue list to 3rd event in the event list
-=======
-* `viewEvent 3` followed by `addEventDetails 3 person/2` adds the 2nd person in the person list to 3rd event in the event list
-* `viewEvent 3` followed by `addEventDetails 3 person/3 venue/2` adds the 3rd person in the person list and sets the 2nd venue in the venue list to 3rd event in the event list
->>>>>>> 7e4a5316
 
 **Expected Command Result**
 ```
@@ -417,7 +402,6 @@
 Create Venue Failed: Invalid capacity value.
 ```
 
-<<<<<<< HEAD
 ### Edit Venue: `editVenue`
 
 This feature allows users to edit venue details.
@@ -472,7 +456,7 @@
 ```
 Delete Venue Failed: Venue ID does not exist.
 
-### View a list of Venues: `viewVenues`
+### View a list of Venues: `viewVenues` 
 
 View all the venues in a list.
 
@@ -567,9 +551,6 @@
 Delete Vendor Failed: Vendor ID does not exist.
 
 ### View a list of Venues: `viewVenues`
-=======
-### View a list of Venues: `viewVenues` 
->>>>>>> 7e4a5316
 
 View all the venues in a list.
 
@@ -620,7 +601,6 @@
 The venue index provided is invalid
 ```
 
-
 ## Vendor Features
 
 ### Create Vendor: `vendor`
@@ -653,7 +633,6 @@
 ```
 
 ```
-
 
 ### Edit Vendor: `editVendor`
 
@@ -738,19 +717,11 @@
 
 Format: `clearVenues`
 
-<<<<<<< HEAD
-### Clearing all entries : `clearVendors`
-
-Clears all vendors from the address book.
-
-Format: `clearVenues`
-=======
 ### Clearing all vendor entries : `clearVendors`
 
 Clears all vendors from EventWise.
 
 Format: `clearVendors`
->>>>>>> 7e4a5316
 
 ### Saving the data
 
@@ -799,7 +770,6 @@
 Action | Format, Examples
 --------|------------------
 **Add Event** | `event n/NAME d/DESC from/DATE to/DATE` <br> e.g., `event n/FSC 2023 d/Freshman Social Camp 2023 from/12-12-2023 to/13-12-2023`
-<<<<<<< HEAD
 **Add Event Details** | `addEventDetails id/EVENT_ID [person/INDEX] [venue/VENUE_ID] [vendor/VENDOR_ID]` <br> e.g., `addEventDetails 3 person/2`
 **Remove Person from Event** | `removePerson eid/EVENT_ID pid/PERSON_INDEX` <br> e.g., `removePerson eid/1 pid/1`
 **Delete Event** | `deleteEvent id/EVENT_ID` <br> e.g., `deleteEvent 1`
@@ -821,36 +791,10 @@
 
 Action | Format, Examples
 --------|------------------
-**Create Vendor** | `vendor n/NAME p/PHONE e/EMAIL` <br> e.g., `vendor n/Catering p/64646262 e/catering@gmail.com`
-**Edit Vendor** | `editVendor vdr/VENDOR_ID [n/NAME] [p/PHONE] [e/EMAIL]` <br> e.g., `editVendor vdr/1 n/Good Food Catering`
-**Delete Vendor** | `deleteVendor vdr/VENDOR_ID` <br> e.g., `deleteVendor vdr/2`
-**View Vendor** | `viewVendors`
-=======
-**Add Event Details** | `addEventDetails eid/EVENT_ID [person/INDEX] [venue/VENUE_ID] [vendor/VENDOR_ID]` <br> e.g., `addEventDetails eid/3 person/2`
-**Delete Event** | `deleteEvent eid/EVENT_ID` <br> e.g., `deleteEvent eid/1`
-**Edit Event** | `editEvent eid/ID [n/NAME] [d/DESC] [from/DATE] [to/DATE]` <br> e.g., `editEvent eid/1 d/Freshman Orientation Camp 2024`
-**View All Events** | `viewEvents`
-**View Event** | `viewEvent eid/ID` <br> e.g., `viewEvent eid/1`
-**RSVP** | `rsvp eid/EVENT_ID pid/PERSON_ID s/STATUS` <br> e.g., `rsvp eid/1 pid/1 s/CC`
-
-### Vendor Command summary
-
-Action | Format, Examples
---------|------------------
-**Add Vendor** | `vendor n/NAME p/PHONE e/EMAIL` <br> e.g., `vendor n/SUN Catering p/64646767 e/catering@sun.com`
+**Create Vendor** | `vendor n/NAME p/PHONE e/EMAIL` <br> e.g., `vendor n/SUN Catering p/64646767 e/catering@sun.com`
 **View Vendors** | `viewVendors`
 **Edit Vendor** | `editVendor vdr/VENDOR_ID [n/NAME] [p/PHONE] [e/EMAIL]` <br> e.g., `editVendor vdr/1 n/SUN Catering`
 **Delete Vendor** | `deleteVendor vdr/VENDOR_ID` <br> e.g., `deleteVendor vdr/1`
-
-### Venue Command summary
-
-Action | Format, Examples
---------|------------------
-**Add Venue** | `venue n/NAME a/ADDRESS c/CAPACITY` <br> e.g., `venue n/MPSH 1 a/5 Sports Drive c/300`
-**View Venues** | `viewVenues`
-**Edit Venue** | `editVenue vne/VENUE_ID [n/NAME] [a/ADDRESS] [c/CAPACITY]` <br> e.g., `editVenue vne/1 n/MPSH 2`
-**Delete Venue** | `deleteVenue vne/VENUE_ID` <br> e.g., `deleteVenue vne/1`
->>>>>>> 7e4a5316
 
 ### General Command summary
 
