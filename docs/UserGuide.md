---
layout: page
title: User Guide
---

**EventWise** provides a platform that allows all event-specific contacts, including management, attendees, vendors, and venue details to be consolidated in one place. It allows event planners to easily track and access their crucial information in a single app, simplifying event coordination and communication for various kinds of events.

* Table of Contents
{:toc}

--------------------------------------------------------------------------------------------------------------------

## Quick start

1. Ensure you have Java `11` or above installed in your Computer.

1. Download the latest `EventWise.jar` from TBA.

1. Copy the file to the folder you want to use as the _home folder_ for EventWise.

1. Open a command terminal, `cd` into the folder you put the jar file in, and use the `java -jar EventWise.jar` command to run the application.<br>
   A GUI similar to the below should appear in a few seconds. Note how the app contains some sample data.<br>
   ![Ui](images/Ui.png)

1. Type the command in the command box and press Enter to execute it. e.g. typing **`help`** and pressing Enter will open the help window.<br>
   Some example commands you can try:

   * `event n/PE Dry Run d/Dry run for CS2103 PE from/04-11-2024 to/05-11-2024`
   * `viewEvent eid/1`

1. Refer to the [Features](#features) below for details of each command.

--------------------------------------------------------------------------------------------------------------------
## User Interface Components
This section defines and explains the components used in EventWise's UI. 
![EventWise UI Components](images/UiComponents.png)
### 1. Main List
The Main List serves as the primary view to display a range of data types within the application which includes events, persons, vendors and venues. It provides users with an organized view of various items and facilitates interaction with the displayed content.

### 2. Event Details
The Event Details component provides users with in-depth information about a specific event from the Main List such as description, from date, to date and venue information.

#### 2a. Person List
Displays a list of persons associated with the event.

#### 2b. Vendor List
Displays a list of vendors associated with the event.

### 3. Command Result
The Command Result component displays the outcome or feedback of the requested action. It may display success messages, error notifications or other releant information

### 4. Command Input
<<<<<<< HEAD
This is where the user interacts with the application by providing a specific command.
=======

>>>>>>> abd7709d
--------------------------------------------------------------------------------------------------------------------

## Features

<div markdown="block" class="alert alert-info">

**:information_source: Notes about the command format:**<br>

* Words in `UPPER_CASE` are the parameters to be supplied by the user.<br>
  e.g. in `add n/NAME`, `NAME` is a parameter which can be used as `add n/John Doe`.

* Items in square brackets are optional.<br>
  e.g `n/NAME [t/TAG]` can be used as `n/John Doe t/friend` or as `n/John Doe`.

* Parameters can be in any order.<br>
  e.g. if the command specifies `n/NAME p/PHONE_NUMBER`, `p/PHONE_NUMBER n/NAME` is also acceptable.

* Extraneous parameters for commands that do not take in parameters (such as `help`, `list`, `exit` and `clear`) will be ignored.<br>
  e.g. if the command specifies `help 123`, it will be interpreted as `help`.

* If you are using a PDF version of this document, be careful when copying and pasting commands that span multiple lines as space characters surrounding line-breaks may be omitted when copied over to the application.
</div>

## Guest Features

### Adding a person: `add`

Adds a person to EventWise.

Format: `add n/NAME p/PHONE_NUMBER e/EMAIL`

Examples:
* `add n/John Doe p/98765432 e/johnd@example.com`
* `add n/Betsy Crowe e/betsycrowe@example.com p/1234567`

### Listing all persons : `list`

Shows a list of all persons in EventWise.

Format: `list`

### Editing a person : `edit`

Edits an existing person in EventWise.

Format: `edit INDEX [n/NAME] [p/PHONE] [e/EMAIL]`

* Edits the person at the specified `INDEX`. The index refers to the index number shown in the displayed person list. The index **must be a positive integer** 1, 2, 3, …​
* At least one of the optional fields must be provided.
* Existing values will be updated to the input values.

Examples:
*  `edit 1 p/91234567 e/johndoe@example.com` Edits the phone number and email address of the 1st person to be `91234567` and `johndoe@example.com` respectively.
*  `edit 2 n/Betsy Crower` Edits the name of the 2nd person to be `Betsy Crower`.

### Locating persons by name: `find`

Finds persons whose names contain any of the given keywords.

Format: `find KEYWORD [MORE_KEYWORDS]`

* The search is case-insensitive. e.g `hans` will match `Hans`
* The order of the keywords does not matter. e.g. `Hans Bo` will match `Bo Hans`
* Only the name is searched.
* Only full words will be matched e.g. `Han` will not match `Hans`
* Persons matching at least one keyword will be returned (i.e. `OR` search).
  e.g. `Hans Bo` will return `Hans Gruber`, `Bo Yang`

Examples:
* `find John` returns `john` and `John Doe`
* `find alex david` returns `Alex Yeoh`, `David Li`<br>
  ![result for 'find alex david'](images/findAlexDavidResult.png)

### Deleting a person : `delete`

Deletes the specified person from the persons list in EventWise.

Format: `delete INDEX`

* Deletes the person at the specified `INDEX`.
* The index refers to the index number shown in the displayed person list.
* The index **must be a positive integer** 1, 2, 3, …​

Examples:
* `list` followed by `delete 2` deletes the 2nd person in EventWise.
* `find Betsy` followed by `delete 1` deletes the 1st person in the results of the `find` command.

## Event Features

### Create Event: `event`

This feature creates a new event object with the event name, description from date, to date and note and is stored into the event list.

Format: `event n/NAME d/DESC from/DT to/DT [no/NOTE]`

Examples:
* `event n/FSC 2023 d/Freshman Social Camp 2023 from/10-12-2023 to/11-12-2023 no/Food and drinks are provided`
* `event n/FOC 2023 d/Freshman Orientation Camp 2023 from/04-12-2023 to/05-12-2023`

**Expected Command Result**
```
Event 1: FSC 2023 has been successfully added.
```
```
Event 2: FOC 2023 has been successfully added.
```

**Invalid Command Results**
```
Create Event Failed: Event name cannot be empty.
```
```
Create Event Failed: Event description cannot be empty.
```
```
Create Event Failed: Event from date has to be in DD-MM-YYYY format.
```
```
Create Event Failed: Event to date has after from date.
```

### Add Event Details: `addEventDetails`

Adds event details such as venue, guests and vendors to a specified event.

Format: `addEventDetails eid/EVENT_ID [pid/INDEX] [vne/VENUE_ID] [vdr/VENDOR_ID]`

**What each optional field does for a specified event**
* `[pid/INDEX]`: Adds the person at the specified `INDEX` as a guest of the event.
* `[vne/VENUE_ID]`: Sets the venue at the specified `VENUE_ID` as the venue of the event.
* `[vdr/VENDOR_ID]`: Adds the vendor at the specified `VENDOR_ID` as part of the event. (coming in v1.3)

**Command Behavior**

* Adds details such as venue, guests and vendors for the event at the specified `EVENT_ID`.
* The index refers to the index number shown in the displayed person list.
* The index **must be a positive integer** 1, 2, 3, …​
* At least one of the optional fields must be provided.
* The optional fields `[pid/INDEX]` and `[vdr/VENDOR_ID]` can be repeated more than once to add multiple people or vendors.

Examples:
* `viewEvent eid/3` followed by `addEventDetails eid/3 pid/2` adds the 2nd person in the address book to 3rd event in the event list
* `viewEvent eid/3` followed by `addEventDetails eid/3 pid/3 vne/2` adds the 3rd person in the address book and sets the 2nd venue in the venue list to 3rd event in the event list

**Expected Command Result**
```
Person 2: Bernice Yu has been successfully added to Event 3: FOC
```
```
Person 3: Charlotte Oliverio has been successfully added to Event 3: FOC
Venue 2: MPSH1 has beeen successfully set as the venue for Event 3: FOC
```

**Invalid Command Results**
```
Add Event Details Failed: Invalid Event ID.
```
```
Add Event Details Failed: Event ID does not exist.
```
```
Add Event Details Failed: Person does not exist.
```
```
Add Event Details Failed: Venue does not exist.
```
```
Add Event Details Failed: Vendor does not exist.
```

### View a list of Events: `viewEvents`

View all the events in a list.

**Expected Command Result**
![Ui](images/ViewEventsUI.png)

### View Event Details: `viewEvent`

View details for a specified event.

Format: `viewEvent eid/EVENT_ID`

**Event details to be displayed**
- Event Name
- Description
- Date / Time
- Venue Name
- Guest List
- Vendor List

* Displays the details for the event at the specified `EVENT_ID` from the event list.
* The Event ID refers to the index number shown in the displayed event list.
* The Event ID **must be a positive integer** 1, 2, 3, …​

Examples:
* `viewEvents` followed by `viewEvent 3` shows the details of the 3rd event in the event list.

**Expected Command Result**
![Expected Result UI](images/view-event/result.png)

**Invalid Command Results**

Non Integer Index
![Ui](images/view-event/non_integer_index.png)

Invalid Index
![](images/view-event/invalid_index.png)

### Edit Event: `editEvent`

This feature allows users to edit event details.

Format: `editEvent eid/ID [n/NAME] [d/DESC] [from/DT] [to/DT]`

**Command Behavior**
* At least one of the optional fields must be provided.

Examples:
* `editEvent eid/1 n/FSC 2024`
* `editEvent eid/1 d/Freshman Orientation Camp 2024`

**Expected Command Result**
```
Event 1: FSC 2023 - Name changed to FSC 2024.
```
```
Event 1: FSC 2024 - Description changed to Freshman Orientation Camp 2024.
```

**Invalid Command Results**
```
Edit Event Failed: Event ID does not exist.
```
```
Edit Event Failed: No parameters provided.
```

### Delete Event : `deleteEvent`

Deletes the specified event.

Format: `deleteEvent eid/EVENT_ID`

* Deletes the event at the specified `EVENT_ID` from the event list.
* The Event ID refers to the index number shown in the displayed event list.
* The Event ID **must be a positive integer** 1, 2, 3, …​

Examples:
* `viewEvents` followed by `deleteEvent eid/2` deletes the 2nd event in the event list.

**Expected Command Result**
```
Event 2: FOC, Freshman Orientation Camp has been successfully deleted
```

**Invalid Command Results**
```
Delete Event Failed: Invalid Event ID.
```
Delete Event Failed: Event ID does not exist.

### RSVP : `rsvp`

Update RSVP status of a person for a specific event.

Format: `rsvp eid/EVENT_ID pid/PERSON_ID s/STATUS`

* Set the RSVP status of the specified `EVENT_ID` and `PERSON_ID` to the new RSVP status.
* The Event ID refers to the index number shown in the displayed event list.
* The Person ID refers to the index number shown in the displayed person list.

Examples:
* `rsvp eid/1 pid/1 s/CC`
* `rsvp eid/2 pid/2 s/CCC`

**Expected Command Result**
```
RSVP status has been updated: FSC 2023, John Doe, Confirm Coming
```

**Invalid Command Results**
```
Event or Person does not exist!
```
```
Value of RSVP Status can only be CC, CCC or TBC.
```
```
John Doe 2 has not been added to FSC 2023!
```

### Find Event: `findEvent`

Finds event whose names contain any of the given keywords.

Format: `findEvent KEYWORD [MORE_KEYWORDS]`

* The search is case-insensitive. e.g `caReer` will match `Career`
* The order of the keywords does not matter. e.g. `Sports Day` will match `Day Sports`
* Only the event name is searched.
* Only full words will be matched e.g. `Sport` will not match `Sports`
* Events matching at least one keyword will be returned (i.e. `OR` search).
  e.g. `Fair Day` will return `Career Fair`, `Sports Day`

Examples:
* `findEvent Fair` returns `Career Fair` and `Student Life Fair`
* `findEvent supernova lifeHack` returns `Supernova`, `LifeHack`<br>

![result for 'findEvent Supernova LifeHack'](images/find-event/result.png)

### Remove Person From Event: `removePerson`

Removes a person from a specified event

Format: `removePerson eid/EVENT_ID pid/PERSON_INDEX`
- The Event ID refers to the index number displayed in Main List
  - To view all events, type the `viewEvents` command.
- The Person ID refers to the index number displayed in the Persons List that is associated to the event.

<<<<<<< HEAD

=======
>>>>>>> abd7709d
### Remove Vendor From Event: `removeVendor`

Removes a person from a specified event

Format: `removeVendor eid/EVENT_ID vdr/PERSON_INDEX`
- The Event ID refers to the index number displayed in Main List
  - To view all events, type the `viewEvents` command.
- The Vendor ID refers to the index number displayed in the Vendors List that is associated to the event.

## Venue Features

### Create Venue: `venue`

This feature creates a new venue object with the venue name, address, capacity, and is stored into the venue list.

Format: `venue n/NAME a/ADDRESS c/CAPACITY`

Examples:
* `venue n/LT 27 a/Lower Kent Ridge Road c/400`

**Expected Command Result**
```
Venue 1: LT27, Lower Kent Ridge Road, Capacity: 400 has been successfully added.
```

**Invalid Command Results**
```
Create Venue Failed: Venue name cannot be empty.
```
```
Create Venue Failed: Venue address cannot be empty.
```
```
Create Venue Failed: Venue capacity cannot be empty.
```
```
Create Venue Failed: Invalid capacity value.
```

### Edit Venue: `editVenue`

This feature allows users to edit venue details.

Format: `editVenue vne/VENUE_ID [n/NAME] [a/ADDRESS] [c/CAPACITY]`

**Command Behavior**
* At least one of the optional fields must be provided.

Examples:
* `editVenue vne/1 n/MPSH 2`
* `editEvent vne/1 c/300`

**Expected Command Result**
```
Venue 1: MPSH - Name changed to MPSH 2.
```
```
Venue 1: MPSH 2 - Capacity changed to 300.
```

**Invalid Command Results**
```
Edit Venue Failed: Venue ID does not exist.
```
```
Edit Venue Failed: No parameters provided.
```

### Delete Venue : `deleteVenue`

Deletes the specified venue.

Format: `deleteVenue vne/VENUE_ID`

**Command Behavior**
* Deletes the venue at the specified `VENUE_ID` from the venue list.
* The Venue ID refers to the index number shown in the displayed venue list.
* The Venue ID **must be a positive integer** 1, 2, 3, …​

Examples:
* `viewVenues` followed by `deleteVenue vne/2` deletes the 2nd venue in the venue list.

**Expected Command Result**
```
Venue 2: MPSH has been successfully deleted
```

**Invalid Command Results**
```
Delete Venue Failed: Invalid Venue ID.
```
Delete Venue Failed: Venue ID does not exist.

### View a list of Venues: `viewVenues` 

View all the venues in a list.

**Expected Command Result**
![Ui](images/ViewVenuesUI.png)

## Vendor Features

### Create Vendor: `vendor`

This feature creates a new vendor object with the vendor name, phone number, email, and is stored into the vendor list.

Format: `vendor n/NAME p/PHONE e/EMAIL`

Examples:
* `vendor n/Catering p/64646262 e/catering@gmail.com`

**Expected Command Result**
```
Venue 1: Catering, 64646262, catering@gmail.com has been successfully added.
```

**Invalid Command Results**
```
Create Vendor Failed: Vendor name cannot be empty.
```
```
Create Vendor Failed: Vendor phone number cannot be empty.
```
```
Create Vendor Failed: Vendor email cannot be empty.
```
```
Create Venue Failed: Invalid phone number.
```
```
Create Venue Failed: Invalid email.
```

### Edit Vendor: `editVendor`

This feature allows users to edit vendor details.

Format: `editVendor vdr/VENDOR_ID [n/NAME] [p/PHONE] [e/EMAIL]`

**Command Behavior**
* At least one of the optional fields must be provided.

Examples:
* `editVendor vdr/1 n/Good Food Catering`
* `editVendor vdr/1 e/gfcatering@gmail.com`

**Expected Command Result**
```
Vendor 1: Catering - Name changed to Good Food Catering.
```
```
Vendor 1: Good Food Catering - Email changed to gfcatering@gmail.com.
```

**Invalid Command Results**
```
Edit Vendor Failed: Vendor ID does not exist.
```
```
Edit Vendor Failed: No parameters provided.
```

### Delete Vendor : `deleteVendor`

Deletes the specified vendor.

Format: `deleteVendor vdr/VENDOR_ID`

**Command Behavior**
* Deletes the vendor at the specified `VENDOR_ID` from the vendor list.
* The Vendor ID refers to the index number shown in the displayed vendor list.
* The Vendor ID **must be a positive integer** 1, 2, 3, …​

Examples:
* `viewVendors` followed by `deleteVendor vdr/2` deletes the 2nd vendor in the vendor list.

**Expected Command Result**
```
Vendor 2: Good Food Catering has been successfully deleted
```

**Invalid Command Results**
```
Delete Vendor Failed: Invalid Vendor ID.
```
Delete Vendor Failed: Vendor ID does not exist.

### View a list of Venues: `viewVenues`

View all the venues in a list.

**Expected Command Result**
![Ui](images/ViewVendorsUI.png)

### Edit Venue: `editVenue`

This feature allows users to edit venue details.

Format: `editVenue vne/VENUE_ID [n/NAME] [a/ADDRESS] [c/CAPACITY]`

**Command Behavior**
* At least one of the optional fields must be provided.

Examples:
* `editVenue vne/1 n/MPSH 1`
* `editVenue vne/1 a/5 Sports Drive 2, Singapore 117508`

**Expected Command Result**
```
Edited Venue: MPSH 1; Address: sports drive; Capacity: 200
```
```
Edited Venue: MPSH 1; Address: 5 Sports Drive 2, Singapore 117508; Capacity: 200
```

### Delete Venue : `deleteVenue`

Deletes the specified venue.

Format: `deleteVenue vne/VENUE_ID`

* Deletes the venue at the specified `VENUE_ID` from the venue list.
* Venue ID refers to the index number shown in the displayed venue list using `viewVenues`.
* Venue ID **must be a positive integer** 1, 2, 3, …​

Examples:
* `viewVenues` followed by `deleteVenue vne/2` deletes the 2nd venue in the venue list.

**Expected Command Result**
```
Deleted Venue 1: MPSH 1; Address: 5 Sports Drive 2, Singapore 117508; Capacity: 200
```

**Invalid Command Results**
```
The venue index provided is invalid
```

## Vendor Features

### Create Vendor: `vendor`

This feature creates a new vendor object with the vendor name, phone, email, and is stored into the vendor list.

Format: `vendor n/NAME p/PHONE e/EMAIL`

Examples:
* `vendor n/SUN Catering p/64647788 e/catering@sun.com`

**Expected Command Result**
```
New vendor added: SUN Catering; Phone: 64647788; Email: catering@sun.com
```

**Invalid Command Results**
```

```


### View a list of Vendors: `viewVendors`

View all the vendors in a list.

**Expected Command Result**

**Invalid Command Results**
```

```

### Edit Vendor: `editVendor`

This feature allows users to edit vendor details.

Format: `editVendor vdr/VENDOR_ID [n/NAME] [p/PHONE] [e/EMAIL]`

**Command Behavior**
* At least one of the optional fields must be provided.

Examples:
* `editVendor vdr/1 n/SUN Shuttle`
* `editVendor vdr/1 e/shuttle@sun.com`

**Expected Command Result**
```
Edited Vendor: SUN Shuttle; Phone: 80008000; Email: vendor1@gmail.com
```
```
Edited Vendor: SUN Shuttle; Phone: 80008000; Email: shuttle@sun.com
```

**Invalid Command Results**
```

```

### Delete Vendor : `deleteVendor`

Deletes the specified vendor.

Format: `deleteVendor vdr/VENDOR_ID`

* Deletes the vendor at the specified `VENDOR_ID` from the vendor list.
* Vendor ID refers to the index number shown in the displayed vendor list using `viewVendors`.
* Vendor ID **must be a positive integer** 1, 2, 3, …​

Examples:
* `viewVendors` followed by `deleteVendor vdr/2` deletes the 2nd vendor in the vendor list.

**Expected Command Result**
```
Deleted Vendor: vendor food; Phone: 90909090; Email: hihi@gmail.com
```

**Invalid Command Results**
```

```

## General Features

### Viewing help : `help`

Shows a message explaining how to access the help page.

![help message](images/helpMessage.png)

Format: `help`

### Clearing all entries : `clear`

Clears all entries from EventWise.

Format: `clear`

### Clearing all event entries : `clearEvents`

Clears all event entries from EventWise.

Format: `clearEvents`

### Clearing all guest entries : `clearGuests`

Clears all guest entries from EventWise.

Format: `clearGuests`

### Clearing all venue entries : `clearVenues`

Clears all venues from EventWise.

Format: `clearVenues`

### Clearing all vendor entries : `clearVendors`

Clears all vendors from EventWise.

Format: `clearVendors`

### Saving the data

EventWise data are saved in the hard disk automatically after any command that changes the data. There is no need to save manually.

### Editing the data file

EventWise data are saved automatically as a JSON file `[JAR file location]/data/eventwise.json`. Advanced users are welcome to update data directly by editing that data file.

<div markdown="span" class="alert alert-warning">:exclamation: **Caution:**
If your changes to the data file makes its format invalid, AddressBook will discard all data and start with an empty data file at the next run. Hence, it is recommended to take a backup of the file before editing it.
</div>

### Archiving data files `[coming in v2.0]`

_Details coming soon ..._

--------------------------------------------------------------------------------------------------------------------

## FAQ

**Q**: How do I transfer my data to another Computer?<br>
**A**: Install the app in the other computer and overwrite the empty data file it creates with the file that contains the data of your previous AddressBook home folder.

--------------------------------------------------------------------------------------------------------------------

## Known issues

1. **When using multiple screens**, if you move the application to a secondary screen, and later switch to using only the primary screen, the GUI will open off-screen. The remedy is to delete the `preferences.json` file created by the application before running the application again.

--------------------------------------------------------------------------------------------------------------------

## Command summary
### Guest Command summary

Action | Format, Examples
--------|------------------
**Add** | `add n/NAME p/PHONE_NUMBER e/EMAIL` <br> e.g., `add n/James Ho p/22224444 e/jamesho@example.com`
**Delete** | `delete INDEX`<br> e.g., `delete 3`
**Edit** | `edit INDEX [n/NAME] [p/PHONE_NUMBER] [e/EMAIL]`<br> e.g.,`edit 2 n/James Lee e/jameslee@example.com`
**Find** | `find KEYWORD [MORE_KEYWORDS]`<br> e.g., `find James Jake`
**List** | `list`

### Event Command summary

Action | Format, Examples
--------|------------------
**Add Event** | `event n/NAME d/DESC from/DATE to/DATE` <br> e.g., `event n/FSC 2023 d/Freshman Social Camp 2023 from/12-12-2023 to/13-12-2023`
**Add Event Details** | `addEventDetails id/EVENT_ID [person/INDEX] [venue/VENUE_ID] [vendor/VENDOR_ID]` <br> e.g., `addEventDetails 3 person/2`
**Remove Person from Event** | `removePerson eid/EVENT_ID pid/PERSON_INDEX` <br> e.g., `removePerson eid/1 pid/1`
**Delete Event** | `deleteEvent id/EVENT_ID` <br> e.g., `deleteEvent 1`
**Edit Event** | `editEvent id/ID [n/NAME] [d/DESC] [from/DATE] [to/DATE]` <br> e.g., `editEvent id/1 d/Freshman Orientation Camp 2024`
**View All Events** | `ViewEvents`
**View Event** | `viewEvent eid/ID` <br> e.g., `viewEventeid eid/1`
**RSVP** | `rsvp eid/EVENT_ID pid/PERSON_ID s/STATUS` <br> e.g., `rsvp eid/1 pid/1 s/CC`

### Venue Command summary

Action | Format, Examples
--------|------------------
**Create Venue** | `venue n/NAME a/ADDRESS c/CAPACITY` <br> e.g., `venue n/LT 27 a/Lower Kent Ridge Road c/400`
**Edit Venues** | `editVenue vne/VENUE_ID [n/NAME] [a/ADDRESS] [c/CAPACITY]` <br> e.g., `editVenue vne/1 n/MPSH 2`
**Delete Venue** | `deleteVenue vne/VENUE_ID` <br> e.g., `deleteVenue vne/2`
**View Venues** | `viewVenues`

### Vendor Command summary

Action | Format, Examples
--------|------------------
**Create Vendor** | `vendor n/NAME p/PHONE e/EMAIL` <br> e.g., `vendor n/SUN Catering p/64646767 e/catering@sun.com`
**View Vendors** | `viewVendors`
**Edit Vendor** | `editVendor vdr/VENDOR_ID [n/NAME] [p/PHONE] [e/EMAIL]` <br> e.g., `editVendor vdr/1 n/SUN Catering`
**Delete Vendor** | `deleteVendor vdr/VENDOR_ID` <br> e.g., `deleteVendor vdr/1`

### General Command summary

Action | Format, Examples
--------|------------------
**Clear All** | `clear`
**Clear Events** | `clearEvents`
**Clear Guests** | `clearGuests`
**Clear Venues** | `clearVenues`
**Clear Vendors** | `clearVendors`
**Help** | `help`<|MERGE_RESOLUTION|>--- conflicted
+++ resolved
@@ -50,11 +50,7 @@
 The Command Result component displays the outcome or feedback of the requested action. It may display success messages, error notifications or other releant information
 
 ### 4. Command Input
-<<<<<<< HEAD
 This is where the user interacts with the application by providing a specific command.
-=======
-
->>>>>>> abd7709d
 --------------------------------------------------------------------------------------------------------------------
 
 ## Features
@@ -197,33 +193,19 @@
 
 Examples:
 * `viewEvent eid/3` followed by `addEventDetails eid/3 pid/2` adds the 2nd person in the address book to 3rd event in the event list
-* `viewEvent eid/3` followed by `addEventDetails eid/3 pid/3 vne/2` adds the 3rd person in the address book and sets the 2nd venue in the venue list to 3rd event in the event list
-
-**Expected Command Result**
-```
-Person 2: Bernice Yu has been successfully added to Event 3: FOC
-```
-```
-Person 3: Charlotte Oliverio has been successfully added to Event 3: FOC
-Venue 2: MPSH1 has beeen successfully set as the venue for Event 3: FOC
-```
-
-**Invalid Command Results**
-```
-Add Event Details Failed: Invalid Event ID.
-```
-```
-Add Event Details Failed: Event ID does not exist.
-```
-```
-Add Event Details Failed: Person does not exist.
-```
-```
-Add Event Details Failed: Venue does not exist.
-```
-```
-Add Event Details Failed: Vendor does not exist.
-```
+* `viewEvent eid/3` followed by `addEventDetails eid/3 pid/2 pid/3 vne/3` 
+  * adds the 2nd and 3rd person in the address book to 3rd event in the event list 
+  * sets the 3rd venue in the venue list as the venue for the 3rd event in the event list.
+* `viewEvent eid/3` followed by `addEventDetails eid/1 pid/1 vdr/2 vne/3` 
+  * adds the 1st person in the address book to the 1st event in the event list 
+  * adds the 2nd vendor in the address book to the 1st event in the event list
+  * sets the 3rd venue in the venue list as the venue for the 1st event in the event list.
+
+**Expected Command Result**
+![result for 'addEventDetails eid/3 pid/2 pid/3 vne/3'](images/add-event-details/result.png)
+
+**Invalid Command Results**
+![result for 'addEventDetails eid/3 pid/2 pid/3 vne/3'](images/add-event-details/invalid.png)
 
 ### View a list of Events: `viewEvents`
 
@@ -258,10 +240,16 @@
 
 **Invalid Command Results**
 
-Non Integer Index
+Non Integer Index: 
+
+`viewEvent eid/afdefdfe`
+
 ![Ui](images/view-event/non_integer_index.png)
 
-Invalid Index
+Invalid Index: 
+
+`viewEvent eid/10000000`
+
 ![](images/view-event/invalid_index.png)
 
 ### Edit Event: `editEvent`
@@ -375,18 +363,32 @@
   - To view all events, type the `viewEvents` command.
 - The Person ID refers to the index number displayed in the Persons List that is associated to the event.
 
-<<<<<<< HEAD
-
-=======
->>>>>>> abd7709d
+Examples:
+- `viewEvent eid/4` followed by `removePerson eid/4 pid/1` deletes the 1st person in the person list associated with the 4th event.
+
+**Expected Command Result**
+![result for `removePerson eid/4 vdr/1`](images/remove-person/result.png)
+
+**Invalid Command Results**
+![result for `removePerson eid/4 vdr/8`](images/remove-person/invalid_person_index.png)
+
 ### Remove Vendor From Event: `removeVendor`
 
-Removes a person from a specified event
+Removes a vendor from a specified event
 
 Format: `removeVendor eid/EVENT_ID vdr/PERSON_INDEX`
 - The Event ID refers to the index number displayed in Main List
   - To view all events, type the `viewEvents` command.
 - The Vendor ID refers to the index number displayed in the Vendors List that is associated to the event.
+
+Examples:
+- `viewEvent eid/2` followed by `removeVendor eid/2 vdr/2` deletes the 2nd vendor in the vendor list associated with the 2nd event.
+
+**Expected Command Result**
+![result for `removeVendor eid/2 vdr/2`](images/remove-vendor/result.png)
+
+**Invalid Command Results**
+![result for `removeVendor eid/2 vdr/3`](images/remove-vendor/invalid_vendor_index.png)
 
 ## Venue Features
 
