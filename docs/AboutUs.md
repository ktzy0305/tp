--- conflicted
+++ resolved
@@ -9,7 +9,6 @@
 
 ## Project team
 
-<<<<<<< HEAD
 ### Dominic Ng Jun Yao
 
 <img src="images/dom-buri.png" width="200px">
@@ -19,7 +18,7 @@
 
 * Role: Developer
 * Responsibilities: Code Quality
-=======
+
 ### Kevin Toh
 
 <img src="images/kevintoh.jpg" width="200px">
@@ -30,7 +29,6 @@
 
 * Role: Developer
 * Responsibilities: UX
->>>>>>> b3be2cae
 
 ### Jane Doe
 
