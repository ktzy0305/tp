--- conflicted
+++ resolved
@@ -154,10 +154,6 @@
 
 This section describes some noteworthy details on how certain features are implemented.
 
-<<<<<<< HEAD
-### [Implemented] View Event
-Viewing event details is a feature that uses the command `viewEvent eid/EVENT_INDEX`.
-=======
 ### Create New Event Feature
 
 #### Implementation
@@ -167,7 +163,6 @@
 It is then hook to AddressBook where user is able to create a new event by using the event command.
 
 ### Add Event Details feature
->>>>>>> 95f4ca38
 
 The following sequence diagram shows how the view event operation works.
 ![ViewEventSequenceDiagram](images/ViewEventSequenceDiagram.png)
