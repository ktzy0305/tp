--- conflicted
+++ resolved
@@ -38,13 +38,8 @@
     @Test
     public void toModelType_invalidName_throwsIllegalValueException() {
         JsonAdaptedEvent event =
-<<<<<<< HEAD
                 new JsonAdaptedEvent(INVALID_NAME, VALID_DESCRIPTION, VALID_FROM_DATE,
-                        VALID_TO_DATE, VALID_NOTE, new ArrayList<>(), null);
-=======
-                new JsonAdaptedEvent(INVALID_NAME, VALID_DESCRIPTION, VALID_DATE, VALID_NOTE,
-                        new ArrayList<>(), new ArrayList<>(), null);
->>>>>>> 9604b134
+                        VALID_TO_DATE, VALID_NOTE, new ArrayList<>(), new ArrayList<>(), null);
         String expectedMessage = Name.MESSAGE_CONSTRAINTS;
         assertThrows(IllegalValueException.class, expectedMessage, event::toModelType);
     }
@@ -52,13 +47,8 @@
     @Test
     public void toModelType_nullName_throwsIllegalValueException() {
         JsonAdaptedEvent event =
-<<<<<<< HEAD
                 new JsonAdaptedEvent(null, VALID_DESCRIPTION, VALID_FROM_DATE,
-                        VALID_TO_DATE, VALID_NOTE, new ArrayList<>(), null);
-=======
-                new JsonAdaptedEvent(null, VALID_DESCRIPTION, VALID_DATE, VALID_NOTE,
-                        new ArrayList<>(), new ArrayList<>(), null);
->>>>>>> 9604b134
+                        VALID_TO_DATE, VALID_NOTE, new ArrayList<>(), new ArrayList<>(), null);
         String expectedMessage = String.format(MISSING_FIELD_MESSAGE_FORMAT, Name.class.getSimpleName());
         assertThrows(IllegalValueException.class, expectedMessage, event::toModelType);
     }
@@ -66,13 +56,8 @@
     @Test
     public void toModelType_invalidDescription_throwsIllegalValueException() {
         JsonAdaptedEvent event =
-<<<<<<< HEAD
                 new JsonAdaptedEvent(VALID_NAME, INVALID_DESCRIPTION, VALID_FROM_DATE,
-                        VALID_TO_DATE, VALID_NOTE, new ArrayList<>(), null);
-=======
-                new JsonAdaptedEvent(VALID_NAME, INVALID_DESCRIPTION, VALID_DATE, VALID_NOTE,
-                        new ArrayList<>(), new ArrayList<>(), null);
->>>>>>> 9604b134
+                        VALID_TO_DATE, VALID_NOTE, new ArrayList<>(), new ArrayList<>(), null);
         String expectedMessage = Description.MESSAGE_CONSTRAINTS;
         assertThrows(IllegalValueException.class, expectedMessage, event::toModelType);
     }
@@ -80,13 +65,8 @@
     @Test
     public void toModelType_nullDescription_throwsIllegalValueException() {
         JsonAdaptedEvent event =
-<<<<<<< HEAD
                 new JsonAdaptedEvent(VALID_NAME, null, VALID_FROM_DATE,
-                        VALID_TO_DATE, VALID_NOTE, new ArrayList<>(), null);
-=======
-                new JsonAdaptedEvent(VALID_NAME, null, VALID_DATE, VALID_NOTE,
-                        new ArrayList<>(), new ArrayList<>(), null);
->>>>>>> 9604b134
+                        VALID_TO_DATE, VALID_NOTE, new ArrayList<>(), new ArrayList<>(), null);
         String expectedMessage = String.format(MISSING_FIELD_MESSAGE_FORMAT, Description.class.getSimpleName());
         assertThrows(IllegalValueException.class, expectedMessage, event::toModelType);
     }
@@ -94,30 +74,19 @@
     @Test
     public void toModelType_invalidDate_throwsIllegalValueException() {
         JsonAdaptedEvent event =
-<<<<<<< HEAD
                 new JsonAdaptedEvent(VALID_NAME, VALID_DESCRIPTION, INVALID_FROM_DATE,
-                        VALID_TO_DATE, VALID_NOTE, new ArrayList<>(), null);
+                        VALID_TO_DATE, VALID_NOTE, new ArrayList<>(), new ArrayList<>(), null);
         String expectedMessage = FromDate.MESSAGE_CONSTRAINTS;
-=======
-                new JsonAdaptedEvent(VALID_NAME, VALID_DESCRIPTION, INVALID_DATE, VALID_NOTE,
-                        new ArrayList<>(), new ArrayList<>(), null);
-        String expectedMessage = Date.MESSAGE_CONSTRAINTS;
->>>>>>> 9604b134
         assertThrows(IllegalValueException.class, expectedMessage, event::toModelType);
     }
 
     @Test
     public void toModelType_nullDate_throwsIllegalValueException() {
         JsonAdaptedEvent event =
-<<<<<<< HEAD
                 new JsonAdaptedEvent(VALID_NAME, VALID_DESCRIPTION, null,
-                        VALID_TO_DATE, VALID_NOTE, new ArrayList<>(), null);
+                        VALID_TO_DATE, VALID_NOTE, new ArrayList<>(),
+                        new ArrayList<>(), null);
         String expectedMessage = String.format(MISSING_FIELD_MESSAGE_FORMAT, FromDate.class.getSimpleName());
-=======
-                new JsonAdaptedEvent(VALID_NAME, VALID_DESCRIPTION, null, VALID_NOTE,
-                        new ArrayList<>(), new ArrayList<>(), null);
-        String expectedMessage = String.format(MISSING_FIELD_MESSAGE_FORMAT, Date.class.getSimpleName());
->>>>>>> 9604b134
         assertThrows(IllegalValueException.class, expectedMessage, event::toModelType);
     }
 }