package seedu.address.testutil;

import java.util.ArrayList;
import java.util.List;

import seedu.address.model.event.Description;
import seedu.address.model.event.Event;
import seedu.address.model.event.FromDate;
import seedu.address.model.event.Name;
import seedu.address.model.event.Note;
import seedu.address.model.event.ToDate;
import seedu.address.model.person.Person;
import seedu.address.model.vendor.Vendor;
import seedu.address.model.venue.Venue;

/**
 * A utility class to help with building Event objects.
 */
public class EventBuilder {

    public static final String DEFAULT_NAME = "Freshman Social Camp 2023";
    public static final String DEFAULT_DESCRIPTION = "FSC 2023";
    public static final String DEFAULT_FROM_DATE = "01/12/2024";
    public static final String DEFAULT_TO_DATE = "02/12/2024";

    public static final String DEFAULT_NOTE = "Food and drinks are provided";


    private Name name;
    private Description description;
    private FromDate fromDate;
    private ToDate toDate;
    private Note note;
    private List<Person> persons;
    private List<Vendor> vendors;
    private Venue venue;

    /**
     * Creates a {@code EventBuilder} with the default details.
     */
    public EventBuilder() {
        name = new Name(DEFAULT_NAME);
        description = new Description(DEFAULT_DESCRIPTION);
        fromDate = new FromDate(DEFAULT_FROM_DATE);
        toDate = new ToDate(DEFAULT_TO_DATE);
        note = new Note(DEFAULT_NOTE);
        persons = new ArrayList<>();
        vendors = new ArrayList<>();
    }

    /**
     * Initializes the EventBuilder with the data of {@code eventToCopy}.
     */
    public EventBuilder(Event eventToCopy) {
        name = eventToCopy.getName();
        description = eventToCopy.getDescription();
        fromDate = eventToCopy.getFromDate();
        toDate = eventToCopy.getToDate();
        note = eventToCopy.getNote();
        persons = eventToCopy.getPersons();
        vendors = eventToCopy.getVendors();
        venue = eventToCopy.getVenue();
    }

    /**
     * Sets the {@code Name} of the {@code Event} that we are building.
     */
    public EventBuilder withName(String name) {
        this.name = new Name(name);
        return this;
    }

    /**
     * Sets the {@code Description} of the {@code Event} that we are building.
     */
    public EventBuilder withDescription(String description) {
        this.description = new Description(description);
        return this;
    }

    /**
     * Sets the {@code FromDate} of the {@code Event} that we are building.
     */
    public EventBuilder withFromDate(String date) {
        this.fromDate = new FromDate(date);
        return this;
    }

    /**
     * Sets the {@code ToDate} of the {@code Event} that we are building.
     */
    public EventBuilder withToDate(String date) {
        this.toDate = new ToDate(date);
        return this;
    }

    /**
     * Sets the {@code Note} of the {@code Event} that we are building.
     */
    public EventBuilder withNote(String note) {
        this.note = new Note(note);
        return this;
    }

    /**
     * Sets the {@code persons} of the {@code Event} that we are building.
     */
    public EventBuilder withPersons(List<Person> persons) {
        this.persons = persons;
        return this;
    }

    /**
     * Sets the {@code vendors} of the {@code Event} that we are building.
     */
    public EventBuilder withVendors(List<Vendor> vendors) {
        this.vendors = vendors;
        return this;
    }

    /**
     * Sets the {@code venue} of the {@code Event} that we are building.
     */
    public EventBuilder withVenue(Venue venue) {
        this.venue = venue;
        return this;
    }

    public Event build() {
<<<<<<< HEAD
        return new Event(name, description, fromDate, toDate, note, persons, venue);
=======
        return new Event(name, description, date, note, persons, vendors, venue);
>>>>>>> 9604b134
    }
}<|MERGE_RESOLUTION|>--- conflicted
+++ resolved
@@ -127,10 +127,6 @@
     }
 
     public Event build() {
-<<<<<<< HEAD
-        return new Event(name, description, fromDate, toDate, note, persons, venue);
-=======
-        return new Event(name, description, date, note, persons, vendors, venue);
->>>>>>> 9604b134
+        return new Event(name, description, fromDate, toDate, note, persons, vendors, venue);
     }
 }