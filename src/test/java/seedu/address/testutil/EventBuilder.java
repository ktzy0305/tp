--- conflicted
+++ resolved
@@ -83,15 +83,9 @@
     }
 
     /**
-<<<<<<< HEAD
-     * Sets the {@code vendor} of the {@code Event} that we are building.
-     */
-    public EventBuilder withVendors(List<Vendor> vendors){
-=======
      * Sets the {@code vendors} of the {@code Event} that we are building.
      */
     public EventBuilder withVendors(List<Vendor> vendors) {
->>>>>>> bcf3b89b
         this.vendors = vendors;
         return this;
     }
