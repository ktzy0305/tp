--- conflicted
+++ resolved
@@ -22,10 +22,7 @@
 
     // Vendors
     public static final Index INDEX_FIRST_VENDOR = Index.fromOneBased(1);
-<<<<<<< HEAD
-=======
     public static final Index INDEX_SECOND_VENDOR = Index.fromOneBased(2);
->>>>>>> 241160b7
 
     // General Use
     public static final Index INDEX_OUT_OF_RANGE = Index.fromOneBased(100);
