package seedu.address.model;

import static org.junit.jupiter.api.Assertions.assertEquals;
import static org.junit.jupiter.api.Assertions.assertFalse;
import static org.junit.jupiter.api.Assertions.assertTrue;
import static seedu.address.logic.commands.CommandTestUtil.VALID_ADDRESS_BOB;
import static seedu.address.logic.commands.CommandTestUtil.VALID_TAG_HUSBAND;
import static seedu.address.testutil.Assert.assertThrows;
import static seedu.address.testutil.TypicalPersons.ALICE;
import static seedu.address.testutil.TypicalPersons.getTypicalAddressBook;

import java.util.Arrays;
import java.util.Collection;
import java.util.Collections;
import java.util.List;

import org.junit.jupiter.api.Test;

import javafx.collections.FXCollections;
import javafx.collections.ObservableList;
import seedu.address.model.event.Event;
import seedu.address.model.person.Person;
import seedu.address.model.person.exceptions.DuplicatePersonException;
import seedu.address.model.venue.Venue;
import seedu.address.testutil.PersonBuilder;

public class AddressBookTest {

    private final AddressBook addressBook = new AddressBook();

    @Test
    public void constructor() {
        assertEquals(Collections.emptyList(), addressBook.getPersonList());
    }

    @Test
    public void resetData_null_throwsNullPointerException() {
        assertThrows(NullPointerException.class, () -> addressBook.resetData(null));
    }

    @Test
    public void resetData_withValidReadOnlyAddressBook_replacesData() {
        AddressBook newData = getTypicalAddressBook();
        addressBook.resetData(newData);
        assertEquals(newData, addressBook);
    }

    @Test
    public void resetData_withDuplicatePersons_throwsDuplicatePersonException() {
        // Two persons with the same identity fields
        Person editedAlice = new PersonBuilder(ALICE).withAddress(VALID_ADDRESS_BOB).withTags(VALID_TAG_HUSBAND)
                .build();
        List<Person> newPersons = Arrays.asList(ALICE, editedAlice);
        AddressBookStub newData = new AddressBookStub(newPersons);

        assertThrows(DuplicatePersonException.class, () -> addressBook.resetData(newData));
    }

    @Test
    public void hasPerson_nullPerson_throwsNullPointerException() {
        assertThrows(NullPointerException.class, () -> addressBook.hasPerson(null));
    }

    @Test
    public void hasPerson_personNotInAddressBook_returnsFalse() {
        assertFalse(addressBook.hasPerson(ALICE));
    }

    @Test
    public void hasPerson_personInAddressBook_returnsTrue() {
        addressBook.addPerson(ALICE);
        assertTrue(addressBook.hasPerson(ALICE));
    }

    @Test
    public void hasPerson_personWithSameIdentityFieldsInAddressBook_returnsTrue() {
        addressBook.addPerson(ALICE);
        Person editedAlice = new PersonBuilder(ALICE).withAddress(VALID_ADDRESS_BOB).withTags(VALID_TAG_HUSBAND)
                .build();
        assertTrue(addressBook.hasPerson(editedAlice));
    }

    @Test
    public void getPersonList_modifyList_throwsUnsupportedOperationException() {
        assertThrows(UnsupportedOperationException.class, () -> addressBook.getPersonList().remove(0));
    }

    @Test
    public void toStringMethod() {
        String expected = AddressBook.class.getCanonicalName() + "{persons=" + addressBook.getPersonList() + "}";
        assertEquals(expected, addressBook.toString());
    }

    /**
     * A stub ReadOnlyAddressBook whose persons list can violate interface constraints.
     */
    private static class AddressBookStub implements ReadOnlyAddressBook {
        private final ObservableList<Person> persons = FXCollections.observableArrayList();
        private final ObservableList<Event> events = FXCollections.observableArrayList();
        private final ObservableList<Venue> venues = FXCollections.observableArrayList();
<<<<<<< HEAD
=======


        private final ObservableList<Person> eventAttendees = FXCollections.observableArrayList();
>>>>>>> 2cdd8e41

        AddressBookStub(Collection<Person> persons) {
            this.persons.setAll(persons);
        }

        @Override
        public ObservableList<Person> getPersonList() {
            return persons;
        }

        @Override
        public ObservableList<Event> getEventList() {
            return events;
        }

        @Override
<<<<<<< HEAD
=======
        public ObservableList<Person> getEventAttendeesList() {
            return eventAttendees;
        }

        @Override
>>>>>>> 2cdd8e41
        public ObservableList<Venue> getVenueList() {
            return venues;
        }
    }

}<|MERGE_RESOLUTION|>--- conflicted
+++ resolved
@@ -98,12 +98,8 @@
         private final ObservableList<Person> persons = FXCollections.observableArrayList();
         private final ObservableList<Event> events = FXCollections.observableArrayList();
         private final ObservableList<Venue> venues = FXCollections.observableArrayList();
-<<<<<<< HEAD
-=======
+        private final ObservableList<Person> eventAttendees = FXCollections.observableArrayList();
 
-
-        private final ObservableList<Person> eventAttendees = FXCollections.observableArrayList();
->>>>>>> 2cdd8e41
 
         AddressBookStub(Collection<Person> persons) {
             this.persons.setAll(persons);
@@ -120,14 +116,11 @@
         }
 
         @Override
-<<<<<<< HEAD
-=======
         public ObservableList<Person> getEventAttendeesList() {
             return eventAttendees;
         }
 
         @Override
->>>>>>> 2cdd8e41
         public ObservableList<Venue> getVenueList() {
             return venues;
         }
