package seedu.address.model;

import static org.junit.jupiter.api.Assertions.assertEquals;
import static org.junit.jupiter.api.Assertions.assertFalse;
import static org.junit.jupiter.api.Assertions.assertTrue;
import static seedu.address.testutil.Assert.assertThrows;
import static seedu.address.testutil.TypicalPersons.ALICE;
import static seedu.address.testutil.TypicalPersons.getTypicalAddressBook;

import java.util.Arrays;
import java.util.Collection;
import java.util.Collections;
import java.util.List;

import org.junit.jupiter.api.Test;

import javafx.collections.FXCollections;
import javafx.collections.ObservableList;
import seedu.address.model.displayable.DisplayableListViewItem;
import seedu.address.model.event.Event;
import seedu.address.model.person.Person;
import seedu.address.model.person.exceptions.DuplicatePersonException;
import seedu.address.model.rsvp.Rsvp;
import seedu.address.model.vendor.Vendor;
import seedu.address.model.venue.Venue;
import seedu.address.testutil.PersonBuilder;

public class AddressBookTest {

    private final AddressBook addressBook = new AddressBook();

    @Test
    public void constructor() {
        assertEquals(Collections.emptyList(), addressBook.getPersonList());
    }

    @Test
    public void resetData_null_throwsNullPointerException() {
        assertThrows(NullPointerException.class, () -> addressBook.resetData(null));
    }

    @Test
    public void resetData_withValidReadOnlyAddressBook_replacesData() {
        AddressBook newData = getTypicalAddressBook();
        addressBook.resetData(newData);
        assertEquals(newData, addressBook);
    }

    @Test
    public void resetData_withDuplicatePersons_throwsDuplicatePersonException() {
        // Two persons with the same identity fields
        Person editedAlice = new PersonBuilder(ALICE)
                .build();
        List<Person> newPersons = Arrays.asList(ALICE, editedAlice);
        AddressBookStub newData = new AddressBookStub(newPersons);

        assertThrows(DuplicatePersonException.class, () -> addressBook.resetData(newData));
    }

    @Test
    public void hasPerson_nullPerson_throwsNullPointerException() {
        assertThrows(NullPointerException.class, () -> addressBook.hasPerson(null));
    }

    @Test
    public void hasPerson_personNotInAddressBook_returnsFalse() {
        assertFalse(addressBook.hasPerson(ALICE));
    }

    @Test
    public void hasPerson_personInAddressBook_returnsTrue() {
        addressBook.addPerson(ALICE);
        assertTrue(addressBook.hasPerson(ALICE));
    }

    @Test
    public void hasPerson_personWithSameIdentityFieldsInAddressBook_returnsTrue() {
        addressBook.addPerson(ALICE);
        Person editedAlice = new PersonBuilder(ALICE)
                .build();
        assertTrue(addressBook.hasPerson(editedAlice));
    }

    @Test
    public void getPersonList_modifyList_throwsUnsupportedOperationException() {
        assertThrows(UnsupportedOperationException.class, () -> addressBook.getPersonList().remove(0));
    }

    @Test
    public void toStringMethod() {
        String expected = AddressBook.class.getCanonicalName() + "{persons=" + addressBook.getPersonList() + "}";
        assertEquals(expected, addressBook.toString());
    }

    /**
     * A stub ReadOnlyAddressBook whose persons list can violate interface constraints.
     */
    private static class AddressBookStub implements ReadOnlyAddressBook {
        private final ObservableList<Person> persons = FXCollections.observableArrayList();
        private final ObservableList<Event> events = FXCollections.observableArrayList();
        private final ObservableList<Venue> venues = FXCollections.observableArrayList();
        private final ObservableList<Person> eventAttendees = FXCollections.observableArrayList();
<<<<<<< HEAD
        private final ObservableList<DisplayableListViewItem> displayableItems = FXCollections.observableArrayList();
=======
        private final ObservableList<Rsvp> rsvps = FXCollections.observableArrayList();
        private final ObservableList<Vendor> vendors = FXCollections.observableArrayList();
>>>>>>> 7f102f55

        AddressBookStub(Collection<Person> persons) {
            this.persons.setAll(persons);
        }

        @Override
        public ObservableList<Person> getPersonList() {
            return persons;
        }

        @Override
        public ObservableList<Event> getEventList() {
            return events;
        }

        @Override
        public ObservableList<Person> getEventAttendeesList() {
            return eventAttendees;
        }

        @Override
        public ObservableList<DisplayableListViewItem> getDisplayableItemList() {
            return displayableItems;
        }

        @Override
        public ObservableList<Venue> getVenueList() {
            return venues;
        }

        @Override
        public ObservableList<Rsvp> getRsvpList() {
            return rsvps;
        }

        @Override
        public ObservableList<Vendor> getVendorList() {
            return vendors;
        }
    }

}<|MERGE_RESOLUTION|>--- conflicted
+++ resolved
@@ -100,12 +100,10 @@
         private final ObservableList<Event> events = FXCollections.observableArrayList();
         private final ObservableList<Venue> venues = FXCollections.observableArrayList();
         private final ObservableList<Person> eventAttendees = FXCollections.observableArrayList();
-<<<<<<< HEAD
         private final ObservableList<DisplayableListViewItem> displayableItems = FXCollections.observableArrayList();
-=======
         private final ObservableList<Rsvp> rsvps = FXCollections.observableArrayList();
         private final ObservableList<Vendor> vendors = FXCollections.observableArrayList();
->>>>>>> 7f102f55
+
 
         AddressBookStub(Collection<Person> persons) {
             this.persons.setAll(persons);
