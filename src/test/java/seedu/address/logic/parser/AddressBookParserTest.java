package seedu.address.logic.parser;

import static org.junit.Assert.assertEquals;
import static org.junit.Assert.assertTrue;
import static seedu.address.commons.core.Messages.MESSAGE_INVALID_COMMAND_FORMAT;
import static seedu.address.commons.core.Messages.MESSAGE_UNKNOWN_COMMAND;
import static seedu.address.testutil.Assert.assertThrows;
import static seedu.address.testutil.TypicalIndexes.INDEX_FIRST_PERSON;

import java.util.Arrays;
import java.util.List;
import java.util.stream.Collectors;

import org.junit.Test;

import seedu.address.logic.commands.AddCommand;
import seedu.address.logic.commands.ClearCommand;
import seedu.address.logic.commands.DeleteCommand;
import seedu.address.logic.commands.EditCommand;
import seedu.address.logic.commands.EditCommand.EditPersonDescriptor;
import seedu.address.logic.commands.ExitCommand;
import seedu.address.logic.commands.FindCommand;
import seedu.address.logic.commands.HelpCommand;
import seedu.address.logic.commands.ListCommand;
import seedu.address.logic.parser.exceptions.ParseException;
import seedu.address.model.person.NameContainsKeywordsPredicate;
import seedu.address.model.person.Person;
import seedu.address.testutil.EditPersonDescriptorBuilder;
import seedu.address.testutil.PersonBuilder;
import seedu.address.testutil.PersonUtil;

public class AddressBookParserTest {

    private final AddressBookParser parser = new AddressBookParser();

    @Test
    public void parseCommand_add() throws Exception {
        Person person = new PersonBuilder().build();
        AddCommand command = (AddCommand) parser.parseCommand(PersonUtil.getAddCommand(person));
        assertEquals(new AddCommand(person), command);
    }

    @Test
    public void parseCommand_clear() throws Exception {
        assertTrue(parser.parseCommand(ClearCommand.COMMAND_WORD) instanceof ClearCommand);
        assertTrue(parser.parseCommand(ClearCommand.COMMAND_WORD + " 3") instanceof ClearCommand);
    }

    @Test
    public void parseCommand_delete() throws Exception {
        DeleteCommand command = (DeleteCommand) parser.parseCommand(
                DeleteCommand.COMMAND_WORD + " " + INDEX_FIRST_PERSON.getOneBased());
        assertEquals(new DeleteCommand(INDEX_FIRST_PERSON), command);
    }

    @Test
    public void parseCommand_edit() throws Exception {
        Person person = new PersonBuilder().build();
        EditPersonDescriptor descriptor = new EditPersonDescriptorBuilder(person).build();
        EditCommand command = (EditCommand) parser.parseCommand(EditCommand.COMMAND_WORD + " "
                + INDEX_FIRST_PERSON.getOneBased() + " " + PersonUtil.getEditPersonDescriptorDetails(descriptor));
        assertEquals(new EditCommand(INDEX_FIRST_PERSON, descriptor), command);
    }

    @Test
    public void parseCommand_exit() throws Exception {
        assertTrue(parser.parseCommand(ExitCommand.COMMAND_WORD) instanceof ExitCommand);
        assertTrue(parser.parseCommand(ExitCommand.COMMAND_WORD + " 3") instanceof ExitCommand);
    }

    @Test
    public void parseCommand_find() throws Exception {
        List<String> keywords = Arrays.asList("foo", "bar", "baz");
        FindCommand command = (FindCommand) parser.parseCommand(
                FindCommand.COMMAND_WORD + " " + keywords.stream().collect(Collectors.joining(" ")));
        assertEquals(new FindCommand(new NameContainsKeywordsPredicate(keywords)), command);
    }

    @Test
    public void parseCommand_help() throws Exception {
        assertTrue(parser.parseCommand(HelpCommand.COMMAND_WORD) instanceof HelpCommand);
        assertTrue(parser.parseCommand(HelpCommand.COMMAND_WORD + " 3") instanceof HelpCommand);
    }

    @Test
    public void parseCommand_list() throws Exception {
        assertTrue(parser.parseCommand(ListCommand.COMMAND_WORD) instanceof ListCommand);
        assertTrue(parser.parseCommand(ListCommand.COMMAND_WORD + " 3") instanceof ListCommand);
    }

    @Test
<<<<<<< HEAD
    public void parseCommand_unrecognisedInput_throwsParseException() throws Exception {
        thrown.expect(ParseException.class);
        thrown.expectMessage(String.format(MESSAGE_INVALID_COMMAND_FORMAT, HelpCommand.MESSAGE_USAGE));
        parser.parseCommand("");
=======
    public void parseCommand_select() throws Exception {
        SelectCommand command = (SelectCommand) parser.parseCommand(
                SelectCommand.COMMAND_WORD + " " + INDEX_FIRST_PERSON.getOneBased());
        assertEquals(new SelectCommand(INDEX_FIRST_PERSON), command);
    }

    @Test
    public void parseCommand_redoCommandWord_returnsRedoCommand() throws Exception {
        assertTrue(parser.parseCommand(RedoCommand.COMMAND_WORD) instanceof RedoCommand);
        assertTrue(parser.parseCommand("redo 1") instanceof RedoCommand);
    }

    @Test
    public void parseCommand_undoCommandWord_returnsUndoCommand() throws Exception {
        assertTrue(parser.parseCommand(UndoCommand.COMMAND_WORD) instanceof UndoCommand);
        assertTrue(parser.parseCommand("undo 3") instanceof UndoCommand);
    }

    @Test
    public void parseCommand_unrecognisedInput_throwsParseException() {
        assertThrows(ParseException.class, String.format(MESSAGE_INVALID_COMMAND_FORMAT, HelpCommand.MESSAGE_USAGE), ()
            -> parser.parseCommand(""));
>>>>>>> 3b75e325
    }

    @Test
    public void parseCommand_unknownCommand_throwsParseException() {
        assertThrows(ParseException.class, MESSAGE_UNKNOWN_COMMAND, () -> parser.parseCommand("unknownCommand"));
    }
}<|MERGE_RESOLUTION|>--- conflicted
+++ resolved
@@ -89,35 +89,9 @@
     }
 
     @Test
-<<<<<<< HEAD
-    public void parseCommand_unrecognisedInput_throwsParseException() throws Exception {
-        thrown.expect(ParseException.class);
-        thrown.expectMessage(String.format(MESSAGE_INVALID_COMMAND_FORMAT, HelpCommand.MESSAGE_USAGE));
-        parser.parseCommand("");
-=======
-    public void parseCommand_select() throws Exception {
-        SelectCommand command = (SelectCommand) parser.parseCommand(
-                SelectCommand.COMMAND_WORD + " " + INDEX_FIRST_PERSON.getOneBased());
-        assertEquals(new SelectCommand(INDEX_FIRST_PERSON), command);
-    }
-
-    @Test
-    public void parseCommand_redoCommandWord_returnsRedoCommand() throws Exception {
-        assertTrue(parser.parseCommand(RedoCommand.COMMAND_WORD) instanceof RedoCommand);
-        assertTrue(parser.parseCommand("redo 1") instanceof RedoCommand);
-    }
-
-    @Test
-    public void parseCommand_undoCommandWord_returnsUndoCommand() throws Exception {
-        assertTrue(parser.parseCommand(UndoCommand.COMMAND_WORD) instanceof UndoCommand);
-        assertTrue(parser.parseCommand("undo 3") instanceof UndoCommand);
-    }
-
-    @Test
     public void parseCommand_unrecognisedInput_throwsParseException() {
         assertThrows(ParseException.class, String.format(MESSAGE_INVALID_COMMAND_FORMAT, HelpCommand.MESSAGE_USAGE), ()
             -> parser.parseCommand(""));
->>>>>>> 3b75e325
     }
 
     @Test
