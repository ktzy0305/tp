package seedu.address.logic.commands;

import static seedu.address.logic.Messages.MESSAGE_INVALID_PERSON_DISPLAYED_INDEX;
import static seedu.address.logic.Messages.MESSAGE_INVALID_VENUE_DISPLAYED_INDEX;
import static seedu.address.logic.commands.AddEventDetailsCommand.MESSAGE_EXISTING;
import static seedu.address.logic.commands.AddEventDetailsCommand.MESSAGE_SUCCESS;
import static seedu.address.logic.commands.AddEventDetailsCommand.MESSAGE_VENUE;
import static seedu.address.logic.commands.CommandTestUtil.assertCommandFailure;
import static seedu.address.logic.commands.CommandTestUtil.assertCommandSuccess;
import static seedu.address.testutil.TypicalAddressBook.getTypicalAddressBook;
import static seedu.address.testutil.TypicalIndexes.*;

import java.util.HashSet;
import java.util.List;

import org.junit.jupiter.api.Test;

import seedu.address.commons.core.index.Index;
import seedu.address.logic.Messages;
import seedu.address.model.Model;
import seedu.address.model.ModelManager;
import seedu.address.model.UserPrefs;
import seedu.address.model.event.Event;
import seedu.address.model.person.Person;
import seedu.address.model.venue.Venue;
import seedu.address.testutil.EventBuilder;

public class AddEventDetailsCommandTest {

    private Model model = new ModelManager(getTypicalAddressBook(), new UserPrefs());

    @Test
    public void execute_invalidPersonIndexOutOfRange_failure() {
        HashSet<Index> personIndexes = new HashSet<>();
        personIndexes.add(INDEX_SECOND_PERSON);

        HashSet<Index> vendorIndexes = new HashSet<>();

<<<<<<< HEAD
        AddEventDetailsCommand addEventDetailsCommand =
                new AddEventDetailsCommand(INDEX_OUT_OF_RANGE, personIndexes, vendorIndexes, null);

        String expectedMessage = String.format(Messages.MESSAGE_INVALID_EVENT_DISPLAYED_INDEX);
        assertCommandFailure(addEventDetailsCommand, model, expectedMessage);
    }

    @Test
    public void execute_invalidVendorIndexOutOfRange_failure() {
        HashSet<Index> personIndexes = new HashSet<>();

        HashSet<Index> vendorIndexes = new HashSet<>();
        vendorIndexes.add(INDEX_SECOND_VENDOR);

=======
>>>>>>> bcf3b89b
        AddEventDetailsCommand addEventDetailsCommand =
                new AddEventDetailsCommand(INDEX_OUT_OF_RANGE, personIndexes, vendorIndexes, null);

        String expectedMessage = String.format(Messages.MESSAGE_INVALID_EVENT_DISPLAYED_INDEX);
        assertCommandFailure(addEventDetailsCommand, model, expectedMessage);
    }

    @Test
    public void execute_noPersonAndVendorSpecified_failure() {
        HashSet<Index> personIndexes = new HashSet<>();
<<<<<<< HEAD

=======
>>>>>>> bcf3b89b
        HashSet<Index> vendorIndexes = new HashSet<>();

        AddEventDetailsCommand addEventDetailsCommand =
                new AddEventDetailsCommand(INDEX_FIRST_EVENT, personIndexes, vendorIndexes, null);

        String expectedMessage = String.format(Messages.MESSAGE_EVENT_NO_PREFIX);
        assertCommandFailure(addEventDetailsCommand, model, expectedMessage);
    }

    @Test
    public void execute_addNewPersonToEvent_success() {
        HashSet<Index> personIndexes = new HashSet<>();
        personIndexes.add(INDEX_SECOND_PERSON);

        HashSet<Index> vendorIndexes = new HashSet<>();

        // Command to simulate
        AddEventDetailsCommand addEventDetailsCommand =
                new AddEventDetailsCommand(INDEX_FIRST_EVENT, personIndexes, vendorIndexes, null);

        // Create an edited model
        Model expectedModel = new ModelManager(getTypicalAddressBook(), new UserPrefs());

        // Simulate adding a person into an event by swapping the existing event object with the updated event object
        Event eventToEdit = expectedModel.getAddressBook().getEventList().get(INDEX_FIRST_EVENT.getZeroBased());

        // Get the second person
        Person person = expectedModel.getAddressBook().getPersonList().get(INDEX_SECOND_PERSON.getZeroBased());

        // Edited event
        Event editedEvent = new EventBuilder(eventToEdit).withPersons(List.of(person)).build();

        // Update the edited event
        expectedModel.setEvent(eventToEdit, editedEvent);

        // Expected success message
        String expectedSuccessMessage =
                String.format(AddEventDetailsCommand.MESSAGE_SUCCESS, INDEX_FIRST_EVENT.getOneBased(),
                        editedEvent.getName(), person.getName());

        // Check if the updated model
        assertCommandSuccess(addEventDetailsCommand, model, expectedSuccessMessage, expectedModel);
    }

    @Test
    public void execute_addExistingPersonToEvent_failure() {
        // Person Indexes should only contain the index of the second person
        HashSet<Index> personIndexes = new HashSet<>();
        personIndexes.add(INDEX_SECOND_PERSON);

        HashSet<Index> vendorIndexes = new HashSet<>();

        // Simulate adding a person into an event by swapping the existing event object with the updated event object
        Event testEvent = model.getAddressBook().getEventList().get(INDEX_FIRST_EVENT.getZeroBased());

        // Get the second person
        Person person = model.getAddressBook().getPersonList().get(INDEX_SECOND_PERSON.getZeroBased());

        // Edited event
        Event testEditedEvent = new EventBuilder(testEvent).withPersons(List.of(person)).build();

        // Update the event in the environment model to already contain person 2.
        model.setEvent(testEvent, testEditedEvent);

        // Command to simulate
        AddEventDetailsCommand addEventDetailsCommand =
                new AddEventDetailsCommand(INDEX_FIRST_EVENT, personIndexes, vendorIndexes, null);

        // Expected exception message
        String expectedMessage = String.format(MESSAGE_EXISTING,
                INDEX_FIRST_EVENT.getOneBased(), testEditedEvent.getName(), person.getName());

        // Check if the command fails
        assertCommandFailure(addEventDetailsCommand, model, expectedMessage);
    }

    @Test
    public void execute_addExistingAndNewPersonToEvent_success() {
        HashSet<Index> personIndexes = new HashSet<>();
        personIndexes.add(INDEX_FIRST_PERSON);
        personIndexes.add(INDEX_SECOND_PERSON);

        HashSet<Index> vendorIndexes = new HashSet<>();

        // Simulate adding a person into an event by swapping the existing event object with the updated event object
        Event testEvent = model.getAddressBook().getEventList().get(INDEX_FIRST_EVENT.getZeroBased());

        // Person instances
        Person firstPerson = model.getAddressBook().getPersonList().get(INDEX_FIRST_PERSON.getZeroBased());
        Person secondPerson = model.getAddressBook().getPersonList().get(INDEX_SECOND_PERSON.getZeroBased());

        // Edited event with second person already inside.
        Event testEditedEvent = new EventBuilder(testEvent).withPersons(List.of(secondPerson)).build();

        // Update the event in the environment model to already contain person 2.
        model.setEvent(testEvent, testEditedEvent);

        // Command to simulate
        AddEventDetailsCommand addEventDetailsCommand =
                new AddEventDetailsCommand(INDEX_FIRST_EVENT, personIndexes, vendorIndexes, null);

        // Expected Model
        Model expectedModel = new ModelManager(getTypicalAddressBook(), new UserPrefs());

        // Simulate adding a person into an event by swapping the existing event object with the updated event object
        Event eventToEdit = expectedModel.getAddressBook().getEventList().get(INDEX_FIRST_EVENT.getZeroBased());

        // Edited event
        Event editedEvent = new EventBuilder(eventToEdit).withPersons(List.of(firstPerson, secondPerson)).build();

        // Update the changes in the expected model
        expectedModel.setEvent(eventToEdit, editedEvent);

        // Expected exception message
        String existingPersonsMessage = String.format(MESSAGE_EXISTING,
                INDEX_FIRST_EVENT.getOneBased(), testEditedEvent.getName(), secondPerson.getName());

        String successfullyAddedMessage = String.format(MESSAGE_SUCCESS,
                INDEX_FIRST_EVENT.getOneBased(), testEditedEvent.getName(), firstPerson.getName());

        String expectedMessage = String.format("%s\n%s", successfullyAddedMessage, existingPersonsMessage);

        // Check if the updated model is the same as the expected model
        assertCommandSuccess(addEventDetailsCommand, model, expectedMessage, expectedModel);
    }

    @Test
    public void execute_addVenueToEvent_success() {
        // Person Indexes should be empty
        HashSet<Index> personIndexes = new HashSet<>();

<<<<<<< HEAD
        // Vendor Indexes should be empty
=======
>>>>>>> bcf3b89b
        HashSet<Index> vendorIndexes = new HashSet<>();

        // Expected Model
        Model expectedModel = new ModelManager(getTypicalAddressBook(), new UserPrefs());

        // Simulate adding a person into an event by swapping the existing event object with the updated event object
        Event testEvent = expectedModel.getAddressBook().getEventList().get(INDEX_FIRST_EVENT.getZeroBased());

        // Venue instance
        Venue firstVenue = expectedModel.getAddressBook().getVenueList().get(INDEX_FIRST_VENUE.getZeroBased());

        // Edited event with venue already set.
        Event testEditedEvent = new EventBuilder(testEvent).withVenue(firstVenue).build();

        // Update the event in the environment model to contain the venue.
        expectedModel.setEvent(testEvent, testEditedEvent);

        // Command to simulate
        AddEventDetailsCommand addEventDetailsCommand =
                new AddEventDetailsCommand(INDEX_FIRST_EVENT, personIndexes, vendorIndexes, INDEX_FIRST_VENUE);

        String venueMessage = String.format(MESSAGE_VENUE, firstVenue.getName());

        String expectedMessage = String.format(MESSAGE_SUCCESS,
                INDEX_FIRST_EVENT.getOneBased(), testEditedEvent.getName(), venueMessage);

        // Check if the updated model
        assertCommandSuccess(addEventDetailsCommand, model, expectedMessage, expectedModel);
    }

    @Test
    public void execute_addVenueIndexOutOfRange_failure() {
        HashSet<Index> personIndexes = new HashSet<>();
        HashSet<Index> vendorIndexes = new HashSet<>();

        // Command to simulate
        AddEventDetailsCommand addEventDetailsCommand =
                new AddEventDetailsCommand(INDEX_FIRST_EVENT, personIndexes, vendorIndexes, INDEX_OUT_OF_RANGE);


        assertCommandFailure(addEventDetailsCommand, model, MESSAGE_INVALID_VENUE_DISPLAYED_INDEX);
    }

    @Test
    public void execute_addPersonIndexOutOfRange_failure() {
        // Person Indexes should only contain the index of the second person
        HashSet<Index> personIndexes = new HashSet<>();
        personIndexes.add(INDEX_OUT_OF_RANGE);

        HashSet<Index> vendorIndexes = new HashSet<>();

        // Command to simulate
        AddEventDetailsCommand addEventDetailsCommand =
                new AddEventDetailsCommand(INDEX_FIRST_EVENT, personIndexes, vendorIndexes, INDEX_FIRST_VENUE);


        assertCommandFailure(addEventDetailsCommand, model, MESSAGE_INVALID_PERSON_DISPLAYED_INDEX);
    }
}<|MERGE_RESOLUTION|>--- conflicted
+++ resolved
@@ -8,7 +8,12 @@
 import static seedu.address.logic.commands.CommandTestUtil.assertCommandFailure;
 import static seedu.address.logic.commands.CommandTestUtil.assertCommandSuccess;
 import static seedu.address.testutil.TypicalAddressBook.getTypicalAddressBook;
-import static seedu.address.testutil.TypicalIndexes.*;
+import static seedu.address.testutil.TypicalIndexes.INDEX_FIRST_EVENT;
+import static seedu.address.testutil.TypicalIndexes.INDEX_FIRST_PERSON;
+import static seedu.address.testutil.TypicalIndexes.INDEX_FIRST_VENUE;
+import static seedu.address.testutil.TypicalIndexes.INDEX_OUT_OF_RANGE;
+import static seedu.address.testutil.TypicalIndexes.INDEX_SECOND_PERSON;
+import static seedu.address.testutil.TypicalIndexes.INDEX_SECOND_VENDOR;
 
 import java.util.HashSet;
 import java.util.List;
@@ -36,7 +41,6 @@
 
         HashSet<Index> vendorIndexes = new HashSet<>();
 
-<<<<<<< HEAD
         AddEventDetailsCommand addEventDetailsCommand =
                 new AddEventDetailsCommand(INDEX_OUT_OF_RANGE, personIndexes, vendorIndexes, null);
 
@@ -51,8 +55,6 @@
         HashSet<Index> vendorIndexes = new HashSet<>();
         vendorIndexes.add(INDEX_SECOND_VENDOR);
 
-=======
->>>>>>> bcf3b89b
         AddEventDetailsCommand addEventDetailsCommand =
                 new AddEventDetailsCommand(INDEX_OUT_OF_RANGE, personIndexes, vendorIndexes, null);
 
@@ -63,10 +65,7 @@
     @Test
     public void execute_noPersonAndVendorSpecified_failure() {
         HashSet<Index> personIndexes = new HashSet<>();
-<<<<<<< HEAD
-
-=======
->>>>>>> bcf3b89b
+
         HashSet<Index> vendorIndexes = new HashSet<>();
 
         AddEventDetailsCommand addEventDetailsCommand =
@@ -198,10 +197,7 @@
         // Person Indexes should be empty
         HashSet<Index> personIndexes = new HashSet<>();
 
-<<<<<<< HEAD
         // Vendor Indexes should be empty
-=======
->>>>>>> bcf3b89b
         HashSet<Index> vendorIndexes = new HashSet<>();
 
         // Expected Model
