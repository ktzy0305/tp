--- conflicted
+++ resolved
@@ -198,12 +198,8 @@
         }
 
         @Override
-<<<<<<< HEAD
-        public Event createEditedEvent(Event eventToEdit, List<Person> personsToAdd, List<Vendor> vendorsToAdd, Venue venueToAdd) {
-=======
         public Event createEditedEvent(Event eventToEdit, List<Person> personsToAdd,
                                        List<Vendor> vendorsToAdd, Venue venueToAdd) {
->>>>>>> bcf3b89b
             throw new AssertionError("This method should not be called.");
         }
 
