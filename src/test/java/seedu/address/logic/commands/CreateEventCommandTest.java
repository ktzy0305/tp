package seedu.address.logic.commands;

import static java.util.Objects.requireNonNull;
import static org.junit.jupiter.api.Assertions.assertEquals;
import static org.junit.jupiter.api.Assertions.assertFalse;
import static org.junit.jupiter.api.Assertions.assertTrue;
import static seedu.address.testutil.Assert.assertThrows;
import static seedu.address.testutil.TypicalEvents.ACADEMIC;

import java.nio.file.Path;
import java.util.ArrayList;
import java.util.Arrays;
import java.util.function.Predicate;

import org.junit.jupiter.api.Test;

import javafx.collections.ObservableList;
import seedu.address.commons.core.GuiSettings;
import seedu.address.logic.Messages;
import seedu.address.logic.commands.exceptions.CommandException;
import seedu.address.model.AddressBook;
import seedu.address.model.Model;
import seedu.address.model.ReadOnlyAddressBook;
import seedu.address.model.ReadOnlyUserPrefs;
import seedu.address.model.event.Event;
import seedu.address.model.person.Person;
import seedu.address.model.venue.Venue;
import seedu.address.testutil.EventBuilder;

public class CreateEventCommandTest {

    @Test
    public void constructor_nullEvent_throwsNullPointerException() {
        assertThrows(NullPointerException.class, () -> new CreateEventCommand(null));
    }

    @Test
    public void execute_eventAcceptedByModel_addSuccessful() throws Exception {
        ModelStubAcceptingEventAdded modelStub = new ModelStubAcceptingEventAdded();
        Event validEvent = new EventBuilder().build();

        CommandResult commandResult = new CreateEventCommand(validEvent).execute(modelStub);

        assertEquals(String.format(CreateEventCommand.MESSAGE_SUCCESS, Messages.format(validEvent)),
                commandResult.getFeedbackToUser());
        assertEquals(Arrays.asList(validEvent), modelStub.eventsAdded);
    }

    @Test
    public void execute_duplicateEvent_throwsCommandException() {
        Event validEvent = new EventBuilder().build();
        CreateEventCommand createEventCommand = new CreateEventCommand(validEvent);
        ModelStub modelStub = new ModelStubWithEvent(validEvent);

        assertThrows(CommandException.class, CreateEventCommand.MESSAGE_DUPLICATE_EVENT, () ->
                createEventCommand.execute(modelStub));
    }

    @Test
    public void equals() {
        Event fsc = new EventBuilder().withName("FSC").build();
        Event fow = new EventBuilder().withName("FOW").build();
        CreateEventCommand addFscCommand = new CreateEventCommand(fsc);
        CreateEventCommand addFowCommand = new CreateEventCommand(fow);

        // same object -> returns true
        assertTrue(addFscCommand.equals(addFscCommand));

        // same values -> returns true
        CreateEventCommand addFscCommandCopy = new CreateEventCommand(fsc);
        assertTrue(addFscCommand.equals(addFscCommandCopy));

        // different types -> returns false
        assertFalse(addFscCommand.equals(1));

        // null -> returns false
        assertFalse(addFscCommand.equals(null));

        // different event -> returns false
        assertFalse(addFscCommand.equals(addFowCommand));
    }

    @Test
    public void toStringMethod() {
        CreateEventCommand createEventCommand = new CreateEventCommand(ACADEMIC);
        String expected = CreateEventCommand.class.getCanonicalName() + "{toAdd=" + ACADEMIC + "}";
        assertEquals(expected, createEventCommand.toString());
    }

    /**
     * A default model stub that have all of the methods failing.
     */
    private class ModelStub implements Model {
        @Override
        public void setUserPrefs(ReadOnlyUserPrefs userPrefs) {
            throw new AssertionError("This method should not be called.");
        }

        @Override
        public ReadOnlyUserPrefs getUserPrefs() {
            throw new AssertionError("This method should not be called.");
        }

        @Override
        public GuiSettings getGuiSettings() {
            throw new AssertionError("This method should not be called.");
        }

        @Override
        public void setGuiSettings(GuiSettings guiSettings) {
            throw new AssertionError("This method should not be called.");
        }

        @Override
        public Path getAddressBookFilePath() {
            throw new AssertionError("This method should not be called.");
        }

        @Override
        public void setAddressBookFilePath(Path addressBookFilePath) {
            throw new AssertionError("This method should not be called.");
        }

        @Override
        public void addPerson(Person person) {
            throw new AssertionError("This method should not be called.");
        }

        @Override
        public void setAddressBook(ReadOnlyAddressBook newData) {
            throw new AssertionError("This method should not be called.");
        }

        @Override
        public ReadOnlyAddressBook getAddressBook() {
            throw new AssertionError("This method should not be called.");
        }

        @Override
        public boolean hasPerson(Person person) {
            throw new AssertionError("This method should not be called.");
        }

        @Override
        public void deletePerson(Person target) {
            throw new AssertionError("This method should not be called.");
        }

        @Override
        public void setPerson(Person target, Person editedPerson) {
            throw new AssertionError("This method should not be called.");
        }

        @Override
        public ObservableList<Person> getFilteredPersonList() {
            throw new AssertionError("This method should not be called.");
        }

        @Override
        public void updateFilteredPersonList(Predicate<Person> predicate) {
            throw new AssertionError("This method should not be called.");
        }

        @Override
        public boolean hasEvent(Event event) {
            throw new AssertionError("This method should not be called.");
        }

        @Override
        public void addEvent(Event event) {
            throw new AssertionError("This method should not be called.");
        }

        @Override
        public void deleteEvent(Event target) {
            throw new AssertionError("This method should not be called.");
        }

        @Override
        public void setEvent(Event target, Event editedEvent) {
            throw new AssertionError("This method should not be called.");
        }

        @Override
        public void resetEvents() {
            throw new AssertionError("This method should not be called.");
        }

        @Override
        public void resetGuests() {
            throw new AssertionError("This method should not be called.");
        }

        @Override
        public void resetVenues() {
            throw new AssertionError("This method should not be called.");
        }

        @Override
        public ObservableList<Event> getFilteredEventsList() {
            throw new AssertionError("This method should not be called.");
        }

        @Override
        public void updateFilteredEventList(Predicate<Event> predicate) {
            throw new AssertionError("This method should not be called.");
        }

        @Override
<<<<<<< HEAD
        public void setEventToView(Event event) {
            throw new AssertionError("This method should not be called.");
        }

        @Override
        public Event getEventToView() {
            throw new AssertionError("This method should not be called.");
        }

        @Override
        public ObservableList<Person> getFilteredEventAttendeesList() {
=======
        public ObservableList<Venue> getFilteredVenuesList() {
>>>>>>> 6f7de4cc
            throw new AssertionError("This method should not be called.");
        }
    }

    /**
     * A Model stub that contains a single person.
     */
    private class ModelStubWithEvent extends ModelStub {
        private final Event event;

        ModelStubWithEvent(Event event) {
            requireNonNull(event);
            this.event = event;
        }

        @Override
        public boolean hasEvent(Event event) {
            requireNonNull(event);
            return this.event.isSameEvent(event);
        }
    }

    /**
     * A Model stub that always accept the person being added.
     */
    private class ModelStubAcceptingEventAdded extends ModelStub {
        final ArrayList<Event> eventsAdded = new ArrayList<>();

        @Override
        public boolean hasEvent(Event event) {
            requireNonNull(event);
            return eventsAdded.stream().anyMatch(event::isSameEvent);
        }

        @Override
        public void addEvent(Event event) {
            requireNonNull(event);
            eventsAdded.add(event);
        }

        @Override
        public ReadOnlyAddressBook getAddressBook() {
            return new AddressBook();
        }
    }

}<|MERGE_RESOLUTION|>--- conflicted
+++ resolved
@@ -207,7 +207,6 @@
         }
 
         @Override
-<<<<<<< HEAD
         public void setEventToView(Event event) {
             throw new AssertionError("This method should not be called.");
         }
@@ -219,9 +218,11 @@
 
         @Override
         public ObservableList<Person> getFilteredEventAttendeesList() {
-=======
+            throw new AssertionError("This method should not be called.");
+        }
+
+        @Override
         public ObservableList<Venue> getFilteredVenuesList() {
->>>>>>> 6f7de4cc
             throw new AssertionError("This method should not be called.");
         }
     }
