package seedu.address.model.event;

import static seedu.address.commons.util.CollectionUtil.requireAllNonNull;

import java.util.ArrayList;
import java.util.List;
import java.util.Objects;

import seedu.address.commons.util.ToStringBuilder;
import seedu.address.model.displayable.DisplayableListViewItem;
import seedu.address.model.person.Person;
import seedu.address.model.vendor.Vendor;
import seedu.address.model.venue.Venue;

/**
 * Represents a Event in EventWise.
 * Guarantees: details are present and not null, field values are validated, immutable.
 */
public class Event implements DisplayableListViewItem {

    // Identity fields
    private final Name name;
    private final Description description;
    private final Date date;
<<<<<<< HEAD
=======
    private final Note note;
    private List<Person> persons;
    private List<Vendor> vendors;
>>>>>>> 241160b7
    private Venue venue;
    private List<Person> persons;
    private List<Vendor> vendors;

    /**
     * Every field must be present and not null.
     * Assumptions:
     * 1. When an event is created no people are added to the event.
     * 2. When an event is created no vendors are added to the event.
     * 3. When an event is created, the venue has not been set.
     */
    public Event(Name name, Description description, Date date, Note note) {
        requireAllNonNull(name, description, date);
        this.name = name;
        this.description = description;
        this.date = date;
        this.note = note;
        this.persons = new ArrayList<>();
        this.vendors = new ArrayList<>();
    }

    /**
     * Every field must be present and not null.
     * This constructor is for creating events that allow persons and venues to be immediately part of it.
     */
<<<<<<< HEAD
    public Event(Name name, Description description, Date date,
                 List<Person> persons, Venue venue) {
=======
    public Event(Name name, Description description, Date date, Note note,
                 List<Person> persons, List<Vendor> vendors, Venue venue) {
>>>>>>> 241160b7
        requireAllNonNull(name, description, date);
        this.name = name;
        this.description = description;
        this.date = date;
        this.note = note;
        this.persons = persons;
        this.vendors = vendors;
        this.venue = venue;
        // Temporary: To be removed
        this.vendors = new ArrayList<>();
    }

    public Name getName() {
        return name;
    }

    public Description getDescription() {
        return description;
    }

    public Date getDate() {
        return date;
    }

    public Note getNote() {
        return note;
    }

    public List<Person> getPersons() {
        return persons;
    }

    public List<Vendor> getVendors() {
        return vendors;
    }

    public void setPersons(List<Person> persons) {
        this.persons = persons;
    }

<<<<<<< HEAD
    public List<Vendor> getVendors() {
        return vendors;
    }

=======
>>>>>>> 241160b7
    public void setVendors(List<Vendor> vendors) {
        this.vendors = vendors;
    }

    public Venue getVenue() {
        return venue;
    }

    /**
     * Returns true if both events have the same event name.
     */
    public boolean isSameEvent(Event otherEvent) {
        if (otherEvent == this) {
            return true;
        }

        return otherEvent != null
                && otherEvent.name.equals(name);
    }

    /**
     * Returns true if both events have the same identity and data fields.
     * This defines a stronger notion of equality between two events.
     */
    @Override
    public boolean equals(Object other) {
        if (other == this) {
            return true;
        }

        // instanceof handles nulls
        if (!(other instanceof Event)) {
            return false;
        }

        Event otherEvent = (Event) other;
        return name.equals(otherEvent.name)
                && description.equals(otherEvent.description)
                && date.equals(otherEvent.date);
    }

    @Override
    public String getDisplayTitle() {
        return getName().toString();
    }

    @Override
    public String getDisplayFirstText() {
        return getDescription().toString();
    }

    @Override
    public String getDisplaySecondText() {
        return getDate().toString();
    }

    @Override
    public boolean isSameItem(DisplayableListViewItem displayableListViewItem) {
        if (displayableListViewItem == this) {
            return true;
        }

        if (!(displayableListViewItem instanceof Event)) {
            return false;
        }

        Event otherEvent = (Event) displayableListViewItem;

        return isSameEvent(otherEvent);
    }

    @Override
    public int hashCode() {
        // use this method for custom fields hashing instead of implementing your own
        return Objects.hash(name, description, date, note, persons, vendors, venue);
    }

    @Override
    public String toString() {
        return new ToStringBuilder(this)
                .add("name", name)
                .add("description", description)
                .add("date", date)
                .add("note", note)
                .toString();
    }

}<|MERGE_RESOLUTION|>--- conflicted
+++ resolved
@@ -22,15 +22,11 @@
     private final Name name;
     private final Description description;
     private final Date date;
-<<<<<<< HEAD
-=======
     private final Note note;
     private List<Person> persons;
     private List<Vendor> vendors;
->>>>>>> 241160b7
     private Venue venue;
-    private List<Person> persons;
-    private List<Vendor> vendors;
+
 
     /**
      * Every field must be present and not null.
@@ -53,13 +49,8 @@
      * Every field must be present and not null.
      * This constructor is for creating events that allow persons and venues to be immediately part of it.
      */
-<<<<<<< HEAD
-    public Event(Name name, Description description, Date date,
-                 List<Person> persons, Venue venue) {
-=======
     public Event(Name name, Description description, Date date, Note note,
                  List<Person> persons, List<Vendor> vendors, Venue venue) {
->>>>>>> 241160b7
         requireAllNonNull(name, description, date);
         this.name = name;
         this.description = description;
@@ -100,13 +91,6 @@
         this.persons = persons;
     }
 
-<<<<<<< HEAD
-    public List<Vendor> getVendors() {
-        return vendors;
-    }
-
-=======
->>>>>>> 241160b7
     public void setVendors(List<Vendor> vendors) {
         this.vendors = vendors;
     }
