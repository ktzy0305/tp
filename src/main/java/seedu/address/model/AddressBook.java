--- conflicted
+++ resolved
@@ -11,13 +11,10 @@
 import seedu.address.model.event.UniqueEventList;
 import seedu.address.model.person.Person;
 import seedu.address.model.person.UniquePersonList;
-<<<<<<< HEAD
 import seedu.address.model.rsvp.Rsvp;
 import seedu.address.model.rsvp.UniqueRsvpList;
-=======
 import seedu.address.model.vendor.UniqueVendorList;
 import seedu.address.model.vendor.Vendor;
->>>>>>> 9b3c2649
 import seedu.address.model.venue.UniqueVenueList;
 import seedu.address.model.venue.Venue;
 
@@ -46,11 +43,8 @@
         events = new UniqueEventList();
         venues = new UniqueVenueList();
         eventAttendees = new UniquePersonList();
-<<<<<<< HEAD
         rsvps = new UniqueRsvpList();
-=======
         vendors = new UniqueVendorList();
->>>>>>> 9b3c2649
     }
 
     public AddressBook() {}
@@ -98,19 +92,19 @@
     }
 
     /**
-<<<<<<< HEAD
      * Replaces the contents of the rsvp list with {@code rsvps}.
      * {@code rsvps} must not contain duplicate rsvps.
      */
     public void setRsvps(List<Rsvp> rsvps) {
         this.rsvps.setRsvps(rsvps);
-=======
+    }
+
+    /**
      * Replaces the contents of the vendor list with {@code vendors}.
      * {@code vendors} must not contain duplicate vendors.
      */
     public void setVendors(List<Vendor> vendors) {
         this.vendors.setVendors(vendors);
->>>>>>> 9b3c2649
     }
 
     /**
@@ -257,7 +251,6 @@
         venues.remove(key);
     }
 
-<<<<<<< HEAD
     /**
      * Returns true if an RSVP with the same identity as {@code rsvp} exists in the address book.
      */
@@ -272,7 +265,8 @@
      */
     public void addRsvp(Rsvp rsvp) {
         rsvps.add(rsvp);
-=======
+    }
+
     //// vendor-level operations
 
     /**
@@ -308,7 +302,6 @@
      */
     public void removeVendor(Vendor key) {
         vendors.remove(key);
->>>>>>> 9b3c2649
     }
 
     //// util methods
