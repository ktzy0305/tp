package seedu.address.model;

import static java.util.Objects.requireNonNull;
import static seedu.address.commons.util.CollectionUtil.requireAllNonNull;

import java.nio.file.Path;
import java.util.ArrayList;
import java.util.function.Predicate;
import java.util.logging.Logger;

import javafx.collections.ObservableList;
import javafx.collections.transformation.FilteredList;
import seedu.address.commons.core.GuiSettings;
import seedu.address.commons.core.LogsCenter;
<<<<<<< HEAD
import seedu.address.model.displayable.DisplayableListViewItem;
=======
import seedu.address.commons.core.index.Index;
>>>>>>> 7f102f55
import seedu.address.model.event.Event;
import seedu.address.model.person.Person;
import seedu.address.model.rsvp.Rsvp;
import seedu.address.model.rsvp.RsvpStatus;
import seedu.address.model.vendor.Vendor;
import seedu.address.model.venue.Venue;

/**
 * Represents the in-memory model of the address book data.
 */
public class ModelManager implements Model {
    private static final Logger logger = LogsCenter.getLogger(ModelManager.class);

    private final AddressBook addressBook;
    private final UserPrefs userPrefs;
    private final FilteredList<Person> filteredPersons;
    private final FilteredList<Event> filteredEvents;
    private final FilteredList<Venue> filteredVenues;
    private final FilteredList<Person> filteredEventAttendees;
<<<<<<< HEAD
    private final FilteredList<DisplayableListViewItem> filteredDisplayableItems;
=======
    private final FilteredList<Rsvp> filteredRsvps;
    private final FilteredList<Vendor> filteredVendors;
>>>>>>> 7f102f55
    private Event eventToView;

    /**
     * Initializes a ModelManager with the given addressBook and userPrefs.
     */
    public ModelManager(ReadOnlyAddressBook addressBook, ReadOnlyUserPrefs userPrefs) {
        requireAllNonNull(addressBook, userPrefs);

        logger.fine("Initializing with address book: " + addressBook + " and user prefs " + userPrefs);

        this.addressBook = new AddressBook(addressBook);
        this.userPrefs = new UserPrefs(userPrefs);
        filteredPersons = new FilteredList<>(this.addressBook.getPersonList());
        filteredEvents = new FilteredList<>(this.addressBook.getEventList());
        filteredVenues = new FilteredList<>(this.addressBook.getVenueList());
        filteredVendors = new FilteredList<>(this.addressBook.getVendorList());
        filteredEventAttendees = new FilteredList<>(this.addressBook.getEventAttendeesList());
<<<<<<< HEAD
        filteredDisplayableItems = new FilteredList<>(this.addressBook.getDisplayableItemList());
=======
        filteredRsvps = new FilteredList<>(this.addressBook.getRsvpList());
>>>>>>> 7f102f55
    }

    public ModelManager() {
        this(new AddressBook(), new UserPrefs());
    }

    //=========== UserPrefs ==================================================================================

    @Override
    public void setUserPrefs(ReadOnlyUserPrefs userPrefs) {
        requireNonNull(userPrefs);
        this.userPrefs.resetData(userPrefs);
    }

    @Override
    public ReadOnlyUserPrefs getUserPrefs() {
        return userPrefs;
    }

    @Override
    public GuiSettings getGuiSettings() {
        return userPrefs.getGuiSettings();
    }

    @Override
    public void setGuiSettings(GuiSettings guiSettings) {
        requireNonNull(guiSettings);
        userPrefs.setGuiSettings(guiSettings);
    }

    @Override
    public Path getAddressBookFilePath() {
        return userPrefs.getAddressBookFilePath();
    }

    @Override
    public void setAddressBookFilePath(Path addressBookFilePath) {
        requireNonNull(addressBookFilePath);
        userPrefs.setAddressBookFilePath(addressBookFilePath);
    }

    //=========== AddressBook ================================================================================

    @Override
    public void setAddressBook(ReadOnlyAddressBook addressBook) {
        this.addressBook.resetData(addressBook);
    }

    @Override
    public void resetEvents() {
        this.addressBook.resetEvents();
    }

    @Override
    public void resetGuests() {
        this.addressBook.resetGuests();
    }

    @Override
    public void resetVenues() {
        this.addressBook.resetVenues();
    }


    @Override
    public ReadOnlyAddressBook getAddressBook() {
        return addressBook;
    }

    @Override
    public boolean hasPerson(Person person) {
        requireNonNull(person);
        return addressBook.hasPerson(person);
    }

    @Override
    public void deletePerson(Person target) {
        addressBook.removePerson(target);
    }

    @Override
    public void addPerson(Person person) {
        addressBook.addPerson(person);
        updateFilteredPersonList(PREDICATE_SHOW_ALL_PERSONS);
    }

    @Override
    public void setPerson(Person target, Person editedPerson) {
        requireAllNonNull(target, editedPerson);

        addressBook.setPerson(target, editedPerson);
    }

    //=========== EventWise ================================================================================

    // Events
    @Override
    public boolean hasEvent(Event event) {
        requireNonNull(event);
        return addressBook.hasEvent(event);
    }

    @Override
    public void deleteEvent(Event target) {
        addressBook.removeEvent(target);
    }

    @Override
    public void addEvent(Event event) {
        addressBook.addEvent(event);
    }

    @Override
    public void setEvent(Event target, Event editedEvent) {
        requireAllNonNull(target, editedEvent);

        addressBook.setEvent(target, editedEvent);
    }

    public void setEventToView(Event event) {
        if (event == null) {
            addressBook.setEventAttendees(new ArrayList<>());
        } else {
            addressBook.setEventAttendees(event.getPersons());
        }
        this.eventToView = event;
    }

    // Venues

    @Override
    public boolean hasVenue(Venue venue) {
        requireNonNull(venue);
        return addressBook.hasVenue(venue);
    }

    @Override
    public void deleteVenue(Venue target) {
        addressBook.removeVenue(target);
    }

    @Override
    public void addVenue(Venue venue) {
        addressBook.addVenue(venue);
    }

    @Override
    public void setVenue(Venue target, Venue editedVenue) {
        requireAllNonNull(target, editedVenue);

        addressBook.setVenue(target, editedVenue);
    }

    // Vendors

    @Override
    public boolean hasVendor(Vendor vendor) {
        requireNonNull(vendor);
        return addressBook.hasVendor(vendor);
    }

    @Override
    public void deleteVendor(Vendor target) {
        addressBook.removeVendor(target);
    }

    @Override
    public void addVendor(Vendor vendor) {
        addressBook.addVendor(vendor);
    }

    @Override
    public void setVendor(Vendor target, Vendor editedVendor) {
        requireAllNonNull(target, editedVendor);

        addressBook.setVendor(target, editedVendor);
    }

    @Override
    public void addRsvp(Rsvp rsvp) {
        addressBook.addRsvp(rsvp);
    }

    /**
     * Creates a RSVP object given the index of the event, person and status.
     * @param eventIndex The index of the event provided by the user.
     * @param personIndex The index of the person provided by the user.
     * @param rsvpStatus The status of the RSVP
     * @return
     */
    @Override
    public Rsvp createRsvp(Index eventIndex, Index personIndex, RsvpStatus rsvpStatus) {
        if (eventIndex.getZeroBased() >= getFilteredEventsList().size()
                || personIndex.getZeroBased() >= getFilteredPersonList().size()) {
            return null;
        }
        Event event = getFilteredEventsList().get(eventIndex.getZeroBased());
        Person person = getFilteredPersonList().get(personIndex.getZeroBased());
        return new Rsvp(event, person, rsvpStatus);
    }

    @Override
    public boolean isValidRsvp(Rsvp rsvp) {
        Person person = rsvp.getPerson();
        return rsvp.getEventGuests().contains(person);
    }


    //=========== Filtered Person List Accessors =============================================================

    /**
     * Returns an unmodifiable view of the list of {@code Person} backed by the internal list of
     * {@code versionedAddressBook}
     */
    @Override
    public ObservableList<Person> getFilteredPersonList() {
        return filteredPersons;
    }

    @Override
    public void updateFilteredPersonList(Predicate<Person> predicate) {
        requireNonNull(predicate);
        filteredPersons.setPredicate(predicate);
        addressBook.setDisplayableItems(filteredPersons);
    }

    @Override
    public boolean equals(Object other) {
        if (other == this) {
            return true;
        }

        // instanceof handles nulls
        if (!(other instanceof ModelManager)) {
            return false;
        }

        ModelManager otherModelManager = (ModelManager) other;
        return addressBook.equals(otherModelManager.addressBook)
                && userPrefs.equals(otherModelManager.userPrefs)
                && filteredPersons.equals(otherModelManager.filteredPersons);
    }

    //=========== Filtered Event List Accessors ==============================================================

    /**
     * Returns an unmodifiable view of the list of {@code Event} backed by the internal list of
     * {@code versionedAddressBook}
     */
    @Override
    public ObservableList<Event> getFilteredEventsList() {
        return filteredEvents;
    }

    @Override
    public void updateFilteredEventList(Predicate<Event> predicate) {
        requireNonNull(predicate);
        filteredEvents.setPredicate(predicate);
        addressBook.setDisplayableItems(filteredEvents);
    }

    //=========== Filtered Venue List Accessors =============================================================

    /**
     * Returns an unmodifiable view of the list of {@code Venue} backed by the internal list of
     * {@code versionedAddressBook}
     */
    @Override
    public ObservableList<Venue> getFilteredVenuesList() {
        return filteredVenues;
    }

    @Override
    public void updateFilteredVenueList(Predicate<Venue> predicate) {
        requireNonNull(predicate);
        filteredVenues.setPredicate(predicate);
        addressBook.setDisplayableItems(filteredVenues);
    }

    //=========== Filtered Event Attendees List Accessors ====================================================
    /**
     * Returns an unmodifiable view of the list of {@code Person} backed by the internal list of
     * {@code versionedAddressBook}
     */
    @Override
    public ObservableList<Person> getFilteredEventAttendeesList() {
        return filteredEventAttendees;
    }

    //=========== RSVP List Accessors ====================================================
    /**
     * Returns an unmodifiable view of the list of {@code Rsvp} backed by the internal list of
     * {@code versionedAddressBook}
     */
    @Override
    public ObservableList<Rsvp> getFilteredRsvpList() {
        return filteredRsvps;
    }

    //=========== Filtered Vendor List Accessors =============================================================

    /**
     * Returns an unmodifiable view of the list of {@code Vendor} backed by the internal list of
     * {@code versionedAddressBook}
     */
    @Override
    public ObservableList<Vendor> getFilteredVendorList() {
        return filteredVendors;
    }

    @Override
    public void updateFilteredVendorList(Predicate<Vendor> predicate) {
        requireNonNull(predicate);
        filteredVendors.setPredicate(predicate);
    }

    //=========== Current Event Accessor =====================================================================

    /**
     * Returns the event that was requested by the user to view.
     */
    @Override
    public Event getEventToView() {
        return eventToView;
    }
<<<<<<< HEAD

    //=========== Filtered Displayable Items List Accessor ===================================================

    /**
     * Returns an unmodifiable view of the list of {@code DisplayableListViewItem} backed by the internal list of
     * {@code versionedAddressBook}
     */
    @Override
    public ObservableList<DisplayableListViewItem> getFilteredDisplayableItemList() {
        return filteredDisplayableItems;
    }

=======
>>>>>>> 7f102f55
}<|MERGE_RESOLUTION|>--- conflicted
+++ resolved
@@ -12,11 +12,8 @@
 import javafx.collections.transformation.FilteredList;
 import seedu.address.commons.core.GuiSettings;
 import seedu.address.commons.core.LogsCenter;
-<<<<<<< HEAD
+import seedu.address.commons.core.index.Index;
 import seedu.address.model.displayable.DisplayableListViewItem;
-=======
-import seedu.address.commons.core.index.Index;
->>>>>>> 7f102f55
 import seedu.address.model.event.Event;
 import seedu.address.model.person.Person;
 import seedu.address.model.rsvp.Rsvp;
@@ -36,12 +33,9 @@
     private final FilteredList<Event> filteredEvents;
     private final FilteredList<Venue> filteredVenues;
     private final FilteredList<Person> filteredEventAttendees;
-<<<<<<< HEAD
     private final FilteredList<DisplayableListViewItem> filteredDisplayableItems;
-=======
     private final FilteredList<Rsvp> filteredRsvps;
     private final FilteredList<Vendor> filteredVendors;
->>>>>>> 7f102f55
     private Event eventToView;
 
     /**
@@ -59,11 +53,8 @@
         filteredVenues = new FilteredList<>(this.addressBook.getVenueList());
         filteredVendors = new FilteredList<>(this.addressBook.getVendorList());
         filteredEventAttendees = new FilteredList<>(this.addressBook.getEventAttendeesList());
-<<<<<<< HEAD
         filteredDisplayableItems = new FilteredList<>(this.addressBook.getDisplayableItemList());
-=======
         filteredRsvps = new FilteredList<>(this.addressBook.getRsvpList());
->>>>>>> 7f102f55
     }
 
     public ModelManager() {
@@ -378,6 +369,7 @@
     public void updateFilteredVendorList(Predicate<Vendor> predicate) {
         requireNonNull(predicate);
         filteredVendors.setPredicate(predicate);
+        addressBook.setDisplayableItems(filteredVendors);
     }
 
     //=========== Current Event Accessor =====================================================================
@@ -389,7 +381,6 @@
     public Event getEventToView() {
         return eventToView;
     }
-<<<<<<< HEAD
 
     //=========== Filtered Displayable Items List Accessor ===================================================
 
@@ -402,6 +393,4 @@
         return filteredDisplayableItems;
     }
 
-=======
->>>>>>> 7f102f55
 }