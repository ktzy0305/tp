package seedu.address.model;

import static java.util.Objects.requireNonNull;
import static seedu.address.commons.util.CollectionUtil.requireAllNonNull;

import java.nio.file.Path;
import java.util.function.Predicate;
import java.util.logging.Logger;

import javafx.collections.ObservableList;
import javafx.collections.transformation.FilteredList;
import seedu.address.commons.core.GuiSettings;
import seedu.address.commons.core.LogsCenter;
import seedu.address.model.event.Event;
import seedu.address.model.person.Person;
import seedu.address.model.venue.Venue;

/**
 * Represents the in-memory model of the address book data.
 */
public class ModelManager implements Model {
    private static final Logger logger = LogsCenter.getLogger(ModelManager.class);

    private final AddressBook addressBook;
    private final UserPrefs userPrefs;
    private final FilteredList<Person> filteredPersons;
    private final FilteredList<Event> filteredEvents;
<<<<<<< HEAD
    private final FilteredList<Person> filteredEventAttendees;
    private Event eventToView;
=======
    private final FilteredList<Venue> filteredVenues;

>>>>>>> 6f7de4cc

    /**
     * Initializes a ModelManager with the given addressBook and userPrefs.
     */
    public ModelManager(ReadOnlyAddressBook addressBook, ReadOnlyUserPrefs userPrefs) {
        requireAllNonNull(addressBook, userPrefs);

        logger.fine("Initializing with address book: " + addressBook + " and user prefs " + userPrefs);

        this.addressBook = new AddressBook(addressBook);
        this.userPrefs = new UserPrefs(userPrefs);
        filteredPersons = new FilteredList<>(this.addressBook.getPersonList());
        filteredEvents = new FilteredList<>(this.addressBook.getEventList());
<<<<<<< HEAD
        filteredEventAttendees = new FilteredList<>(this.addressBook.getEventAttendeesList());
=======
        filteredVenues = new FilteredList<>(this.addressBook.getVenueList());
>>>>>>> 6f7de4cc
    }

    public ModelManager() {
        this(new AddressBook(), new UserPrefs());
    }

    //=========== UserPrefs ==================================================================================

    @Override
    public void setUserPrefs(ReadOnlyUserPrefs userPrefs) {
        requireNonNull(userPrefs);
        this.userPrefs.resetData(userPrefs);
    }

    @Override
    public ReadOnlyUserPrefs getUserPrefs() {
        return userPrefs;
    }

    @Override
    public GuiSettings getGuiSettings() {
        return userPrefs.getGuiSettings();
    }

    @Override
    public void setGuiSettings(GuiSettings guiSettings) {
        requireNonNull(guiSettings);
        userPrefs.setGuiSettings(guiSettings);
    }

    @Override
    public Path getAddressBookFilePath() {
        return userPrefs.getAddressBookFilePath();
    }

    @Override
    public void setAddressBookFilePath(Path addressBookFilePath) {
        requireNonNull(addressBookFilePath);
        userPrefs.setAddressBookFilePath(addressBookFilePath);
    }

    //=========== AddressBook ================================================================================

    @Override
    public void setAddressBook(ReadOnlyAddressBook addressBook) {
        this.addressBook.resetData(addressBook);
    }

    @Override
    public void resetEvents() {
        this.addressBook.resetEvents();
    }

    @Override
    public void resetGuests() {
        this.addressBook.resetGuests();
    }

    @Override
    public void resetVenues() {
        this.addressBook.resetVenues();
    }


    @Override
    public ReadOnlyAddressBook getAddressBook() {
        return addressBook;
    }

    @Override
    public boolean hasPerson(Person person) {
        requireNonNull(person);
        return addressBook.hasPerson(person);
    }

    @Override
    public void deletePerson(Person target) {
        addressBook.removePerson(target);
    }

    @Override
    public void addPerson(Person person) {
        addressBook.addPerson(person);
        updateFilteredPersonList(PREDICATE_SHOW_ALL_PERSONS);
    }

    @Override
    public void setPerson(Person target, Person editedPerson) {
        requireAllNonNull(target, editedPerson);

        addressBook.setPerson(target, editedPerson);
    }

    //=========== EventWise ================================================================================
    @Override
    public boolean hasEvent(Event event) {
        requireNonNull(event);
        return addressBook.hasEvent(event);
    }

    @Override
    public void deleteEvent(Event target) {
        addressBook.removeEvent(target);
    }

    @Override
    public void addEvent(Event event) {
        addressBook.addEvent(event);
    }

    @Override
    public void setEvent(Event target, Event editedEvent) {
        requireAllNonNull(target, editedEvent);

        addressBook.setEvent(target, editedEvent);
    }

    @Override
    public void setEventToView(Event event) {
        requireNonNull(event);

        addressBook.setEventAttendees(event.getPersons());
        this.eventToView = event;
    }

    //=========== Filtered Person List Accessors =============================================================

    /**
     * Returns an unmodifiable view of the list of {@code Person} backed by the internal list of
     * {@code versionedAddressBook}
     */
    @Override
    public ObservableList<Person> getFilteredPersonList() {
        return filteredPersons;
    }

    @Override
    public void updateFilteredPersonList(Predicate<Person> predicate) {
        requireNonNull(predicate);
        filteredPersons.setPredicate(predicate);
    }

    @Override
    public boolean equals(Object other) {
        if (other == this) {
            return true;
        }

        // instanceof handles nulls
        if (!(other instanceof ModelManager)) {
            return false;
        }

        ModelManager otherModelManager = (ModelManager) other;
        return addressBook.equals(otherModelManager.addressBook)
                && userPrefs.equals(otherModelManager.userPrefs)
                && filteredPersons.equals(otherModelManager.filteredPersons);
    }

    //=========== Filtered Event List Accessors ==============================================================

    /**
     * Returns an unmodifiable view of the list of {@code Event} backed by the internal list of
     * {@code versionedAddressBook}
     */
    @Override
    public ObservableList<Event> getFilteredEventsList() {
        return filteredEvents;
    }

    @Override
    public void updateFilteredEventList(Predicate<Event> predicate) {
        requireNonNull(predicate);
        filteredEvents.setPredicate(predicate);
    }

<<<<<<< HEAD
    //=========== Filtered Event Attendees List Accessors =====================================================
    /**
     * Returns an unmodifiable view of the list of {@code Person} backed by the internal list of
     * {@code versionedAddressBook}
     */
    @Override
    public ObservableList<Person> getFilteredEventAttendeesList() {
        return filteredEventAttendees;
    }

    //=========== Current Event Accessor ======================================================================

    /**
     * Returns the event that was requested by the user to view.
     */
    @Override
    public Event getEventToView() {
        return eventToView;
=======
    @Override
    public ObservableList<Venue> getFilteredVenuesList() {
        return filteredVenues;
>>>>>>> 6f7de4cc
    }
}<|MERGE_RESOLUTION|>--- conflicted
+++ resolved
@@ -25,13 +25,10 @@
     private final UserPrefs userPrefs;
     private final FilteredList<Person> filteredPersons;
     private final FilteredList<Event> filteredEvents;
-<<<<<<< HEAD
+    private final FilteredList<Venue> filteredVenues;
     private final FilteredList<Person> filteredEventAttendees;
     private Event eventToView;
-=======
-    private final FilteredList<Venue> filteredVenues;
-
->>>>>>> 6f7de4cc
+
 
     /**
      * Initializes a ModelManager with the given addressBook and userPrefs.
@@ -45,11 +42,8 @@
         this.userPrefs = new UserPrefs(userPrefs);
         filteredPersons = new FilteredList<>(this.addressBook.getPersonList());
         filteredEvents = new FilteredList<>(this.addressBook.getEventList());
-<<<<<<< HEAD
+        filteredVenues = new FilteredList<>(this.addressBook.getVenueList());
         filteredEventAttendees = new FilteredList<>(this.addressBook.getEventAttendeesList());
-=======
-        filteredVenues = new FilteredList<>(this.addressBook.getVenueList());
->>>>>>> 6f7de4cc
     }
 
     public ModelManager() {
@@ -226,8 +220,7 @@
         filteredEvents.setPredicate(predicate);
     }
 
-<<<<<<< HEAD
-    //=========== Filtered Event Attendees List Accessors =====================================================
+    //=========== Filtered Event Attendees List Accessors ====================================================
     /**
      * Returns an unmodifiable view of the list of {@code Person} backed by the internal list of
      * {@code versionedAddressBook}
@@ -237,7 +230,7 @@
         return filteredEventAttendees;
     }
 
-    //=========== Current Event Accessor ======================================================================
+    //=========== Current Event Accessor =====================================================================
 
     /**
      * Returns the event that was requested by the user to view.
@@ -245,10 +238,11 @@
     @Override
     public Event getEventToView() {
         return eventToView;
-=======
+    }
+
+    //=========== Filtered Venue List Accessors ==============================================================
     @Override
     public ObservableList<Venue> getFilteredVenuesList() {
         return filteredVenues;
->>>>>>> 6f7de4cc
     }
 }