package seedu.address.model;

import java.nio.file.Path;
import java.util.function.Predicate;

import javafx.collections.ObservableList;
import seedu.address.commons.core.GuiSettings;
<<<<<<< HEAD
import seedu.address.model.displayable.DisplayableListViewItem;
=======
import seedu.address.commons.core.index.Index;
>>>>>>> 7f102f55
import seedu.address.model.event.Event;
import seedu.address.model.person.Person;
import seedu.address.model.rsvp.Rsvp;
import seedu.address.model.rsvp.RsvpStatus;
import seedu.address.model.vendor.Vendor;
import seedu.address.model.venue.Venue;

/**
 * The API of the Model component.
 */
public interface Model {
    /** {@code Predicate} that always evaluate to true */
    Predicate<Person> PREDICATE_SHOW_ALL_PERSONS = unused -> true;
    Predicate<Event> PREDICATE_SHOW_ALL_EVENTS = unused -> true;
    Predicate<Venue> PREDICATE_SHOW_ALL_VENUES = unused -> true;

    /**
     * Replaces user prefs data with the data in {@code userPrefs}.
     */
    void setUserPrefs(ReadOnlyUserPrefs userPrefs);

    /**
     * Returns the user prefs.
     */
    ReadOnlyUserPrefs getUserPrefs();

    /**
     * Returns the user prefs' GUI settings.
     */
    GuiSettings getGuiSettings();

    /**
     * Sets the user prefs' GUI settings.
     */
    void setGuiSettings(GuiSettings guiSettings);

    /**
     * Returns the user prefs' address book file path.
     */
    Path getAddressBookFilePath();

    /**
     * Sets the user prefs' address book file path.
     */
    void setAddressBookFilePath(Path addressBookFilePath);

    /**
     * Replaces address book data with the data in {@code addressBook}.
     */
    void setAddressBook(ReadOnlyAddressBook addressBook);

    /** Returns the AddressBook */
    ReadOnlyAddressBook getAddressBook();

    /**
     * Returns true if a person with the same identity as {@code person} exists in the address book.
     */
    boolean hasPerson(Person person);

    /**
     * Deletes the given person.
     * The person must exist in the address book.
     */
    void deletePerson(Person target);

    /**
     * Adds the given person.
     * {@code person} must not already exist in the address book.
     */
    void addPerson(Person person);

    /**
     * Replaces the given person {@code target} with {@code editedPerson}.
     * {@code target} must exist in the address book.
     * The person identity of {@code editedPerson} must not be the same as another existing person in the address book.
     */
    void setPerson(Person target, Person editedPerson);

    /** Returns an unmodifiable view of the filtered person list */
    ObservableList<Person> getFilteredPersonList();

    /**
     * Updates the filter of the filtered person list to filter by the given {@code predicate}.
     * @throws NullPointerException if {@code predicate} is null.
     */
    void updateFilteredPersonList(Predicate<Person> predicate);

    // =========== EventWise ================================================================================

    // Events
    /**
     * Returns true if an event with the same identity as {@code event} exists in the event list.
     */
    boolean hasEvent(Event event);

    /**
     * Adds the given event.
     * {@code event} must not already exist in the event list.
     */
    void addEvent(Event event);

    /**
     * Deletes the given event.
     * The event must exist in the event list
     */
    void deleteEvent(Event target);

    /**
     * Replaces the given event {@code target} with {@code editedEvent}.
     * {@code target} must exist in the event list.
     */
    void setEvent(Event target, Event editedEvent);

    void resetEvents();
    void resetGuests();
    void resetVenues();


    /** Returns an unmodifiable view of the filtered events list */
    ObservableList<Event> getFilteredEventsList();

    /**
     * Updates the filter of the filtered event list to filter by the given {@code predicate}.
     * @throws NullPointerException if {@code predicate} is null.
     */
    void updateFilteredEventList(Predicate<Event> predicate);

    /**
     * Sets the current {@code event} information to be displayed.
     */
    void setEventToView(Event event);

    /**
     * Gets the current {@code event} information to be displayed.
     */
    Event getEventToView();

    // Venues

    /**
     * Returns true if a venue with the same identity as {@code venue} exists in the event list.
     */
    boolean hasVenue(Venue venue);

    /**
     * Adds the given venue.
     * {@code venue} must not already exist in the venue list.
     */
    void addVenue(Venue venue);

    /**
     * Deletes the given venue.
     * The venue must exist in the venue list
     */
    void deleteVenue(Venue target);

    /**
     * Replaces the given venue {@code target} with {@code editedVenue}.
     * {@code target} must exist in the venue list.
     */
    void setVenue(Venue target, Venue editedVenue);



    /**
     * Adds the given rsvp.
     * {@code rsvp} must not already exist in the rsvp list.
     */
    void addRsvp(Rsvp rsvp);
    Rsvp createRsvp(Index eventIndex, Index personIndex, RsvpStatus rsvpStatus);

    boolean isValidRsvp(Rsvp rsvp);

    /** Returns an unmodifiable view of the filtered venues list */
    ObservableList<Venue> getFilteredVenuesList();

    /**
     * Updates the filter of the filtered venue list to filter by the given {@code predicate}.
     * @throws NullPointerException if {@code predicate} is null.
     */
    void updateFilteredVenueList(Predicate<Venue> predicate);

    // Guests

    /** Returns an unmodifiable view of the filtered event attendees list */
    ObservableList<Person> getFilteredEventAttendeesList();

<<<<<<< HEAD
    /** Returns an unmodifiable view of the filtered displayable items list */
    ObservableList<DisplayableListViewItem> getFilteredDisplayableItemList();
=======
    /** Returns an unmodifiable view of the filtered rsvps list */
    ObservableList<Rsvp> getFilteredRsvpList();

    // Vendors

    /**
     * Returns true if a vendor with the same identity as {@code vendor} exists in the event list.
     */
    boolean hasVendor(Vendor vendor);

    /**
     * Adds the given vendor.
     * {@code vendor} must not already exist in the vendor list.
     */
    void addVendor(Vendor vendor);

    /**
     * Deletes the given vendor.
     * The vendor must exist in the vendor list
     */
    void deleteVendor(Vendor target);

    /**
     * Replaces the given vendor {@code target} with {@code editedVendor}.
     * {@code target} must exist in the venue list.
     */
    void setVendor(Vendor target, Vendor editedVendor);

    /** Returns an unmodifiable view of the filtered vendors list */
    ObservableList<Vendor> getFilteredVendorList();

    /**
     * Updates the filter of the filtered vendor list to filter by the given {@code predicate}.
     * @throws NullPointerException if {@code predicate} is null.
     */
    void updateFilteredVendorList(Predicate<Vendor> predicate);
>>>>>>> 7f102f55
}<|MERGE_RESOLUTION|>--- conflicted
+++ resolved
@@ -5,11 +5,8 @@
 
 import javafx.collections.ObservableList;
 import seedu.address.commons.core.GuiSettings;
-<<<<<<< HEAD
+import seedu.address.commons.core.index.Index;
 import seedu.address.model.displayable.DisplayableListViewItem;
-=======
-import seedu.address.commons.core.index.Index;
->>>>>>> 7f102f55
 import seedu.address.model.event.Event;
 import seedu.address.model.person.Person;
 import seedu.address.model.rsvp.Rsvp;
@@ -25,6 +22,7 @@
     Predicate<Person> PREDICATE_SHOW_ALL_PERSONS = unused -> true;
     Predicate<Event> PREDICATE_SHOW_ALL_EVENTS = unused -> true;
     Predicate<Venue> PREDICATE_SHOW_ALL_VENUES = unused -> true;
+    Predicate<Vendor> PREDICATE_SHOW_ALL_VENDOR = unused -> true;
 
     /**
      * Replaces user prefs data with the data in {@code userPrefs}.
@@ -197,10 +195,9 @@
     /** Returns an unmodifiable view of the filtered event attendees list */
     ObservableList<Person> getFilteredEventAttendeesList();
 
-<<<<<<< HEAD
     /** Returns an unmodifiable view of the filtered displayable items list */
     ObservableList<DisplayableListViewItem> getFilteredDisplayableItemList();
-=======
+
     /** Returns an unmodifiable view of the filtered rsvps list */
     ObservableList<Rsvp> getFilteredRsvpList();
 
@@ -237,5 +234,5 @@
      * @throws NullPointerException if {@code predicate} is null.
      */
     void updateFilteredVendorList(Predicate<Vendor> predicate);
->>>>>>> 7f102f55
+
 }