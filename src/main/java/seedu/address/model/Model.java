--- conflicted
+++ resolved
@@ -126,7 +126,7 @@
      */
     void updateFilteredEventList(Predicate<Event> predicate);
 
-<<<<<<< HEAD
+
     /**
      * Sets the current {@code event} information to be displayed.
      */
@@ -137,9 +137,9 @@
      */
     Event getEventToView();
 
+    /** Returns an unmodifiable view of the filtered venues list */
+    ObservableList<Venue> getFilteredVenuesList();
+
     /** Returns an unmodifiable view of the filtered event attendees list */
     ObservableList<Person> getFilteredEventAttendeesList();
-=======
-    ObservableList<Venue> getFilteredVenuesList();
->>>>>>> 6f7de4cc
 }