package seedu.address.model;

import javafx.collections.ObservableList;
import seedu.address.model.event.Event;
import seedu.address.model.person.Person;
import seedu.address.model.venue.Venue;

/**
 * Unmodifiable view of an address book
 */
public interface ReadOnlyAddressBook {

    /**
     * Returns an unmodifiable view of the persons list.
     * This list will not contain any duplicate persons.
     */
    ObservableList<Person> getPersonList();

    /**
     * Returns an unmodifiable view of the events list.
     * This list will not contain any duplicate events.
     */
    ObservableList<Event> getEventList();

    /**
     * Returns an unmodifiable view of the venues list.
     * This list will not contain any duplicate venues.
     */
    ObservableList<Venue> getVenueList();
<<<<<<< HEAD
=======

    /**
     * Returns an unmodifiable view of an event's attendee list.
     * This list will not contain any duplicate persons.
     */
    ObservableList<Person> getEventAttendeesList();
>>>>>>> 2cdd8e41
}<|MERGE_RESOLUTION|>--- conflicted
+++ resolved
@@ -27,13 +27,10 @@
      * This list will not contain any duplicate venues.
      */
     ObservableList<Venue> getVenueList();
-<<<<<<< HEAD
-=======
 
     /**
      * Returns an unmodifiable view of an event's attendee list.
      * This list will not contain any duplicate persons.
      */
     ObservableList<Person> getEventAttendeesList();
->>>>>>> 2cdd8e41
 }