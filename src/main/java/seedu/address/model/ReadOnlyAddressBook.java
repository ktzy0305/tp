package seedu.address.model;

import javafx.collections.ObservableList;
import seedu.address.model.event.Event;
import seedu.address.model.person.Person;
import seedu.address.model.venue.Venue;

/**
 * Unmodifiable view of an address book
 */
public interface ReadOnlyAddressBook {

    /**
     * Returns an unmodifiable view of the persons list.
     * This list will not contain any duplicate persons.
     */
    ObservableList<Person> getPersonList();

    /**
     * Returns an unmodifiable view of the events list.
     * This list will not contain any duplicate events.
     */
    ObservableList<Event> getEventList();

    /**
<<<<<<< HEAD
     * Returns an unmodifiable view of an event's attendee list.
     * This list will not contain any duplicate persons.
     */
    ObservableList<Person> getEventAttendeesList();
=======
     * Returns an unmodifiable view of the venues list.
     * This list will not contain any duplicate venues.
     */
    ObservableList<Venue> getVenueList();
>>>>>>> 6f7de4cc
}<|MERGE_RESOLUTION|>--- conflicted
+++ resolved
@@ -23,15 +23,14 @@
     ObservableList<Event> getEventList();
 
     /**
-<<<<<<< HEAD
+     * Returns an unmodifiable view of the venues list.
+     * This list will not contain any duplicate venues.
+     */
+    ObservableList<Venue> getVenueList();
+
+    /**
      * Returns an unmodifiable view of an event's attendee list.
      * This list will not contain any duplicate persons.
      */
     ObservableList<Person> getEventAttendeesList();
-=======
-     * Returns an unmodifiable view of the venues list.
-     * This list will not contain any duplicate venues.
-     */
-    ObservableList<Venue> getVenueList();
->>>>>>> 6f7de4cc
 }