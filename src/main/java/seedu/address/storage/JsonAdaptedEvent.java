package seedu.address.storage;

import java.util.ArrayList;
import java.util.List;
import java.util.stream.Collectors;

import com.fasterxml.jackson.annotation.JsonCreator;
import com.fasterxml.jackson.annotation.JsonProperty;

import seedu.address.commons.exceptions.IllegalValueException;
import seedu.address.model.event.Date;
import seedu.address.model.event.Description;
import seedu.address.model.event.Event;
import seedu.address.model.event.Name;
import seedu.address.model.event.Note;
import seedu.address.model.person.Person;
import seedu.address.model.vendor.Vendor;
import seedu.address.model.venue.Venue;

/**
 * Jackson-friendly version of {@link Event}.
 */
class JsonAdaptedEvent {
    public static final String MISSING_FIELD_MESSAGE_FORMAT = "Event's %s field is missing!";

    private final String name;
    private final String description;
    private final String date;
    private final String note;
    private final List<JsonAdaptedPerson> persons = new ArrayList<>();
    private final List<JsonAdaptedVendor> vendors = new ArrayList<>();
    private final JsonAdaptedVenue venue;

    /**
     * Constructs a {@code JsonAdaptedEvent} with the given event details.
     */
    @JsonCreator
    public JsonAdaptedEvent(@JsonProperty("name") String name,
                            @JsonProperty("email") String description,
                            @JsonProperty("date") String date,
                            @JsonProperty("note") String note,
                            @JsonProperty("persons") List<JsonAdaptedPerson> persons,
                            @JsonProperty("vendors") List<JsonAdaptedVendor> vendors,
                            @JsonProperty("venue") JsonAdaptedVenue venue) {
        this.name = name;
        this.description = description;
        this.date = date;
        this.note = note;
        if (persons != null) {
            this.persons.addAll(persons);
        }
        if (vendors != null) {
            this.vendors.addAll(vendors);
        }
        this.venue = venue;
    }

    /**
     * Converts a given {@code Event} into this class for Jackson use.
     */
    public JsonAdaptedEvent(Event source) {
        name = source.getName().eventName;
        description = source.getDescription().eventDesc;
        date = source.getDate().eventDate;
        if (source.getNote() == null) {
            note = null;
        } else {
            note = source.getNote().note;
        }
        persons.addAll(source.getPersons().stream()
                .map(JsonAdaptedPerson::new)
                .collect(Collectors.toList()));
        vendors.addAll(source.getVendors().stream()
                .map(JsonAdaptedVendor::new)
                .collect(Collectors.toList()));
        if (source.getVenue() != null) {
            venue = new JsonAdaptedVenue(source.getVenue());
        } else {
            venue = null;
        }
    }

    /**
     * Converts this Jackson-friendly adapted vendor object into the model's {@code Event} object.
     *
     * @throws IllegalValueException if there were any data constraints violated in the adapted vendor.
     */
    public Event toModelType() throws IllegalValueException {
        if (name == null) {
            throw new IllegalValueException(String.format(MISSING_FIELD_MESSAGE_FORMAT, Name.class.getSimpleName()));
        }
        if (!Name.isValidName(name)) {
            throw new IllegalValueException(Name.MESSAGE_CONSTRAINTS);
        }
        final Name modelName = new Name(name);

        if (description == null) {
            throw new IllegalValueException(
                    String.format(MISSING_FIELD_MESSAGE_FORMAT, Description.class.getSimpleName()));
        }
        if (!Description.isValidDesc(description)) {
            throw new IllegalValueException(Description.MESSAGE_CONSTRAINTS);
        }
        final Description modelDescription = new Description(description);

        if (date == null) {
            throw new IllegalValueException(String.format(MISSING_FIELD_MESSAGE_FORMAT, Date.class.getSimpleName()));
        }
        if (!Date.isValidDate(date)) {
            throw new IllegalValueException(Date.MESSAGE_CONSTRAINTS);
        }
        final Date modelDate = new Date(date);

        Note modelNote = null;
        if (note != null) {
            if (!Note.isValidNote(note)) {
                throw new IllegalValueException(Note.MESSAGE_CONSTRAINTS);
            } else {
                modelNote = new Note(note);
            }
        }

        final List<Person> personList = new ArrayList<>();
        for (JsonAdaptedPerson person: persons) {
            personList.add(person.toModelType());
        }
        final List<Person> modelPersons = new ArrayList<>(personList);

        final List<Vendor> vendorList = new ArrayList<>();
        for (JsonAdaptedVendor vendor: vendors) {
            vendorList.add(vendor.toModelType());
        }
        final List<Vendor> modelVendors = new ArrayList<>(vendorList);

        if (venue == null) {
<<<<<<< HEAD
            return new Event(modelName, modelDescription, modelDate, modelPersons, modelVendors, null);
        } else {
            final Venue modelVenue = venue.toModelType();
            return new Event(modelName, modelDescription, modelDate, modelPersons, modelVendors, modelVenue);
=======
            return new Event(modelName, modelDescription, modelDate, modelNote, modelPersons, null);
        } else {
            final Venue modelVenue = venue.toModelType();
            return new Event(modelName, modelDescription, modelDate, modelNote, modelPersons, modelVenue);
>>>>>>> aa67290d
        }
    }
}<|MERGE_RESOLUTION|>--- conflicted
+++ resolved
@@ -133,17 +133,10 @@
         final List<Vendor> modelVendors = new ArrayList<>(vendorList);
 
         if (venue == null) {
-<<<<<<< HEAD
             return new Event(modelName, modelDescription, modelDate, modelPersons, modelVendors, null);
         } else {
             final Venue modelVenue = venue.toModelType();
             return new Event(modelName, modelDescription, modelDate, modelPersons, modelVendors, modelVenue);
-=======
-            return new Event(modelName, modelDescription, modelDate, modelNote, modelPersons, null);
-        } else {
-            final Venue modelVenue = venue.toModelType();
-            return new Event(modelName, modelDescription, modelDate, modelNote, modelPersons, modelVenue);
->>>>>>> aa67290d
         }
     }
 }