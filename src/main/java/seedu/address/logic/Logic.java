--- conflicted
+++ resolved
@@ -42,13 +42,11 @@
     /** Returns an unmodifiable view of the filtered list of event attendees */
     ObservableList<Person> getFilteredEventAttendeesList();
 
-<<<<<<< HEAD
     /** Returns an unmodifiable view of the filtered list of event attendees */
     ObservableList<DisplayableListViewItem> getFilteredDisplayableItemsList();
-=======
+
     /** Returns an unmodifiable view of the filtered list of rsvps */
     ObservableList<Rsvp> getFilteredRsvpList();
->>>>>>> 7f102f55
 
     /** Returns the current event to be viewed */
     Event getEventToView();
