package seedu.address.logic.parser;

import static seedu.address.logic.Messages.MESSAGE_INVALID_COMMAND_FORMAT;
import static seedu.address.logic.Messages.MESSAGE_UNKNOWN_COMMAND;

import java.util.logging.Logger;
import java.util.regex.Matcher;
import java.util.regex.Pattern;

import seedu.address.commons.core.LogsCenter;
import seedu.address.logic.commands.AddCommand;
import seedu.address.logic.commands.AddEventDetailsCommand;
import seedu.address.logic.commands.ClearCommand;
import seedu.address.logic.commands.ClearEventsCommand;
import seedu.address.logic.commands.ClearGuestsCommand;
import seedu.address.logic.commands.ClearVenuesCommand;
import seedu.address.logic.commands.Command;
import seedu.address.logic.commands.CreateEventCommand;
import seedu.address.logic.commands.CreateVendorCommand;
import seedu.address.logic.commands.CreateVenueCommand;
import seedu.address.logic.commands.DeleteCommand;
import seedu.address.logic.commands.DeleteEventCommand;
import seedu.address.logic.commands.DeleteVendorCommand;
import seedu.address.logic.commands.DeleteVenueCommand;
import seedu.address.logic.commands.EditCommand;
import seedu.address.logic.commands.EditEventCommand;
import seedu.address.logic.commands.EditVendorCommand;
import seedu.address.logic.commands.EditVenueCommand;
import seedu.address.logic.commands.ExitCommand;
import seedu.address.logic.commands.FindCommand;
import seedu.address.logic.commands.FindEventCommand;
import seedu.address.logic.commands.HelpCommand;
import seedu.address.logic.commands.ListCommand;
import seedu.address.logic.commands.RemovePersonCommand;
import seedu.address.logic.commands.RsvpCommand;
import seedu.address.logic.commands.ViewEventCommand;
import seedu.address.logic.commands.ViewEventsCommand;
import seedu.address.logic.commands.ViewVendorsCommand;
import seedu.address.logic.commands.ViewVenuesCommand;
import seedu.address.logic.parser.exceptions.ParseException;

/**
 * Parses user input.
 */
public class AddressBookParser {

    /**
     * Used for initial separation of command word and args.
     */
    private static final Pattern BASIC_COMMAND_FORMAT = Pattern.compile("(?<commandWord>\\S+)(?<arguments>.*)");
    private static final Logger logger = LogsCenter.getLogger(AddressBookParser.class);

    /**
     * Parses user input into command for execution.
     *
     * @param userInput full user input string
     * @return the command based on the user input
     * @throws ParseException if the user input does not conform the expected format
     */
    public Command parseCommand(String userInput) throws ParseException {
        final Matcher matcher = BASIC_COMMAND_FORMAT.matcher(userInput.trim());
        if (!matcher.matches()) {
            throw new ParseException(String.format(MESSAGE_INVALID_COMMAND_FORMAT, HelpCommand.MESSAGE_USAGE));
        }

        final String commandWord = matcher.group("commandWord");
        final String arguments = matcher.group("arguments");

        // Note to developers: Change the log level in config.json to enable lower level (i.e., FINE, FINER and lower)
        // log messages such as the one below.
        // Lower level log messages are used sparingly to minimize noise in the code.
        logger.fine("Command word: " + commandWord + "; Arguments: " + arguments);

        switch (commandWord) {

        case AddCommand.COMMAND_WORD:
            return new AddCommandParser().parse(arguments);

        case AddEventDetailsCommand.COMMAND_WORD:
            return new AddEventDetailsCommandParser().parse(arguments);

        case EditCommand.COMMAND_WORD:
            return new EditCommandParser().parse(arguments);

        case DeleteCommand.COMMAND_WORD:
            return new DeleteCommandParser().parse(arguments);

        case ClearGuestsCommand.COMMAND_WORD:
            return new ClearGuestsCommand();

        case ClearCommand.COMMAND_WORD:
            return new ClearCommand();

        case FindCommand.COMMAND_WORD:
            return new FindCommandParser().parse(arguments);

        case ListCommand.COMMAND_WORD:
            return new ListCommand();

        case ExitCommand.COMMAND_WORD:
            return new ExitCommand();

        case HelpCommand.COMMAND_WORD:
            return new HelpCommand();

        case CreateEventCommand.COMMAND_WORD:
            return new CreateEventCommandParser().parse(arguments);

        case EditEventCommand.COMMAND_WORD:
            return new EditEventCommandParser().parse(arguments);

        case ViewEventCommand.COMMAND_WORD:
            return new ViewEventCommandParser().parse(arguments);

        case ViewEventsCommand.COMMAND_WORD:
            return new ViewEventsCommand();

        case DeleteEventCommand.COMMAND_WORD:
            return new DeleteEventCommandParser().parse(arguments);

        case CreateVenueCommand.COMMAND_WORD:
            return new CreateVenueCommandParser().parse(arguments);

        case EditVenueCommand.COMMAND_WORD:
            return new EditVenueCommandParser().parse(arguments);

        case DeleteVenueCommand.COMMAND_WORD:
            return new DeleteVenueCommandParser().parse(arguments);

        case ClearEventsCommand.COMMAND_WORD:
            return new ClearEventsCommand();

        case FindEventCommand.COMMAND_WORD:
            return new FindEventCommandParser().parse(arguments);

        case ViewVenuesCommand.COMMAND_WORD:
            return new ViewVenuesCommand();

        case ClearVenuesCommand.COMMAND_WORD:
            return new ClearVenuesCommand();

        case RsvpCommand.COMMAND_WORD:
            return new RsvpCommandParser().parse(arguments);

        case CreateVendorCommand.COMMAND_WORD:
            return new CreateVendorCommandParser().parse(arguments);

        case EditVendorCommand.COMMAND_WORD:
            return new EditVendorCommandParser().parse(arguments);

        case ViewVendorsCommand.COMMAND_WORD:
            return new ViewVendorsCommand();

<<<<<<< HEAD
        case RemovePersonCommand.COMMAND_WORD:
            return new RemovePersonCommandParser().parse(arguments);
=======
        case DeleteVendorCommand.COMMAND_WORD:
            return new DeleteVendorCommandParser().parse(arguments);
>>>>>>> bac97cb0

        default:
            logger.finer("This user input caused a ParseException: " + userInput);
            throw new ParseException(MESSAGE_UNKNOWN_COMMAND);
        }
    }

}<|MERGE_RESOLUTION|>--- conflicted
+++ resolved
@@ -151,13 +151,11 @@
         case ViewVendorsCommand.COMMAND_WORD:
             return new ViewVendorsCommand();
 
-<<<<<<< HEAD
         case RemovePersonCommand.COMMAND_WORD:
             return new RemovePersonCommandParser().parse(arguments);
-=======
+
         case DeleteVendorCommand.COMMAND_WORD:
             return new DeleteVendorCommandParser().parse(arguments);
->>>>>>> bac97cb0
 
         default:
             logger.finer("This user input caused a ParseException: " + userInput);
