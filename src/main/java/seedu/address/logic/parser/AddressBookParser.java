package seedu.address.logic.parser;

import static seedu.address.logic.Messages.MESSAGE_INVALID_COMMAND_FORMAT;
import static seedu.address.logic.Messages.MESSAGE_UNKNOWN_COMMAND;

import java.util.logging.Logger;
import java.util.regex.Matcher;
import java.util.regex.Pattern;

import seedu.address.commons.core.LogsCenter;
import seedu.address.logic.commands.AddCommand;
import seedu.address.logic.commands.AddEventDetailsCommand;
import seedu.address.logic.commands.ClearCommand;
import seedu.address.logic.commands.ClearEventsCommand;
import seedu.address.logic.commands.ClearGuestsCommand;
import seedu.address.logic.commands.ClearVenuesCommand;
import seedu.address.logic.commands.Command;
import seedu.address.logic.commands.CreateEventCommand;
import seedu.address.logic.commands.CreateVenueCommand;
import seedu.address.logic.commands.DeleteCommand;
import seedu.address.logic.commands.DeleteEventCommand;
import seedu.address.logic.commands.EditCommand;
import seedu.address.logic.commands.EditEventCommand;
import seedu.address.logic.commands.ExitCommand;
import seedu.address.logic.commands.FindCommand;
import seedu.address.logic.commands.HelpCommand;
import seedu.address.logic.commands.ListCommand;
import seedu.address.logic.commands.ViewEventCommand;
import seedu.address.logic.commands.ViewEventsCommand;
import seedu.address.logic.commands.ViewVenuesCommand;
import seedu.address.logic.parser.exceptions.ParseException;

/**
 * Parses user input.
 */
public class AddressBookParser {

    /**
     * Used for initial separation of command word and args.
     */
    private static final Pattern BASIC_COMMAND_FORMAT = Pattern.compile("(?<commandWord>\\S+)(?<arguments>.*)");
    private static final Logger logger = LogsCenter.getLogger(AddressBookParser.class);

    /**
     * Parses user input into command for execution.
     *
     * @param userInput full user input string
     * @return the command based on the user input
     * @throws ParseException if the user input does not conform the expected format
     */
    public Command parseCommand(String userInput) throws ParseException {
        final Matcher matcher = BASIC_COMMAND_FORMAT.matcher(userInput.trim());
        if (!matcher.matches()) {
            throw new ParseException(String.format(MESSAGE_INVALID_COMMAND_FORMAT, HelpCommand.MESSAGE_USAGE));
        }

        final String commandWord = matcher.group("commandWord");
        final String arguments = matcher.group("arguments");

        // Note to developers: Change the log level in config.json to enable lower level (i.e., FINE, FINER and lower)
        // log messages such as the one below.
        // Lower level log messages are used sparingly to minimize noise in the code.
        logger.fine("Command word: " + commandWord + "; Arguments: " + arguments);

        switch (commandWord) {

        case AddCommand.COMMAND_WORD:
            return new AddCommandParser().parse(arguments);

        case AddEventDetailsCommand.COMMAND_WORD:
            return new AddEventDetailsCommandParser().parse(arguments);

        case EditCommand.COMMAND_WORD:
            return new EditCommandParser().parse(arguments);

        case DeleteCommand.COMMAND_WORD:
            return new DeleteCommandParser().parse(arguments);
        case ClearGuestsCommand.COMMAND_WORD:
            return new ClearGuestsCommand();

        case ClearCommand.COMMAND_WORD:
            return new ClearCommand();

        case FindCommand.COMMAND_WORD:
            return new FindCommandParser().parse(arguments);

        case ListCommand.COMMAND_WORD:
            return new ListCommand();

        case ExitCommand.COMMAND_WORD:
            return new ExitCommand();

        case HelpCommand.COMMAND_WORD:
            return new HelpCommand();

        case CreateEventCommand.COMMAND_WORD:
            return new CreateEventCommandParser().parse(arguments);

        case EditEventCommand.COMMAND_WORD:
            return new EditEventCommandParser().parse(arguments);

        case ViewEventCommand.COMMAND_WORD:
            return new ViewEventCommandParser().parse(arguments);

        case ViewEventsCommand.COMMAND_WORD:
            return new ViewEventsCommand();

        case DeleteEventCommand.COMMAND_WORD:
            return new DeleteEventCommandParser().parse(arguments);
<<<<<<< HEAD

        case CreateVenueCommand.COMMAND_WORD:
            return new CreateVenueCommandParser().parse(arguments);

=======
        case ClearEventsCommand.COMMAND_WORD:
            return new ClearEventsCommand();
        case ViewVenuesCommand.COMMAND_WORD:
            return new ViewVenuesCommand();
        case ClearVenuesCommand.COMMAND_WORD:
            return new ClearVenuesCommand();
>>>>>>> 2cdd8e41
        default:
            logger.finer("This user input caused a ParseException: " + userInput);
            throw new ParseException(MESSAGE_UNKNOWN_COMMAND);
        }
    }

}<|MERGE_RESOLUTION|>--- conflicted
+++ resolved
@@ -107,19 +107,20 @@
 
         case DeleteEventCommand.COMMAND_WORD:
             return new DeleteEventCommandParser().parse(arguments);
-<<<<<<< HEAD
+
 
         case CreateVenueCommand.COMMAND_WORD:
             return new CreateVenueCommandParser().parse(arguments);
 
-=======
         case ClearEventsCommand.COMMAND_WORD:
             return new ClearEventsCommand();
+            
         case ViewVenuesCommand.COMMAND_WORD:
             return new ViewVenuesCommand();
+            
         case ClearVenuesCommand.COMMAND_WORD:
             return new ClearVenuesCommand();
->>>>>>> 2cdd8e41
+            
         default:
             logger.finer("This user input caused a ParseException: " + userInput);
             throw new ParseException(MESSAGE_UNKNOWN_COMMAND);
